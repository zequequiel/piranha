/* Copyright 2009-2016 Francesco Biscani (bluescarni@gmail.com)

This file is part of the Piranha library.

The Piranha library is free software; you can redistribute it and/or modify
it under the terms of either:

  * the GNU Lesser General Public License as published by the Free
    Software Foundation; either version 3 of the License, or (at your
    option) any later version.

or

  * the GNU General Public License as published by the Free Software
    Foundation; either version 3 of the License, or (at your option) any
    later version.

or both in parallel, as here.

The Piranha library is distributed in the hope that it will be useful, but
WITHOUT ANY WARRANTY; without even the implied warranty of MERCHANTABILITY
or FITNESS FOR A PARTICULAR PURPOSE.  See the GNU General Public License
for more details.

You should have received copies of the GNU General Public License and the
GNU Lesser General Public License along with the Piranha library.  If not,
see https://www.gnu.org/licenses/. */

#include "../src/mp_integer.hpp"

#define BOOST_TEST_MODULE mp_integer_03_test
#include <boost/test/unit_test.hpp>

#define FUSION_MAX_VECTOR_SIZE 20

#include <boost/fusion/algorithm.hpp>
#include <boost/fusion/include/algorithm.hpp>
#include <boost/fusion/include/sequence.hpp>
#include <boost/fusion/sequence.hpp>
#include <boost/lexical_cast.hpp>
#include <cstddef>
#include <functional>
#include <gmp.h>
#include <limits>
#include <random>
#include <sstream>
#include <stdexcept>
#include <string>
#include <type_traits>
#include <unordered_map>
#include <vector>

#include "../src/binomial.hpp"
#include "../src/config.hpp"
#include "../src/environment.hpp"
#include "../src/exceptions.hpp"
#include "../src/math.hpp"
#include "../src/serialization.hpp"
#include "../src/type_traits.hpp"

using namespace piranha;

using size_types = boost::mpl::vector<std::integral_constant<int,0>,std::integral_constant<int,8>,std::integral_constant<int,16>,
	std::integral_constant<int,32>
#if defined(PIRANHA_UINT128_T)
	,std::integral_constant<int,64>
#endif
>;

static std::mt19937 rng;
constexpr int ntries = 1000;

using mpz_raii = detail::mpz_raii;

static inline std::string mpz_lexcast(const mpz_raii &m)
{
	std::ostringstream os;
	const std::size_t size_base10 = ::mpz_sizeinbase(&m.m_mpz,10);
	if (unlikely(size_base10 > std::numeric_limits<std::size_t>::max() - static_cast<std::size_t>(2))) {
		piranha_throw(std::overflow_error,"number of digits is too large");
	}
	const auto total_size = size_base10 + 2u;
	std::vector<char> tmp;
	tmp.resize(static_cast<std::vector<char>::size_type>(total_size));
	if (unlikely(tmp.size() != total_size)) {
		piranha_throw(std::overflow_error,"number of digits is too large");
	}
	os << ::mpz_get_str(&tmp[0u],10,&m.m_mpz);
	return os.str();
}

struct static_lshift_tester
{
	template <typename T>
	void operator()(const T &)
	{
		using int_type = detail::static_integer<T::value>;
		using limb_t = typename int_type::limb_t;
		constexpr auto limb_bits = int_type::limb_bits;
		int_type n(0);
		auto ret = n.lshift(1u);
		BOOST_CHECK_EQUAL(ret,0);
		BOOST_CHECK_EQUAL(n,int_type(0));
		n.lshift(limb_bits);
		BOOST_CHECK_EQUAL(ret,0);
		BOOST_CHECK_EQUAL(n,int_type(0));
		n.lshift(2u * limb_bits);
		BOOST_CHECK_EQUAL(ret,0);
		BOOST_CHECK_EQUAL(n,int_type(0));
		n.lshift(2u * limb_bits + 1u);
		BOOST_CHECK_EQUAL(ret,0);
		BOOST_CHECK_EQUAL(n,int_type(0));
		n = int_type(1);
		ret = n.lshift(0u);
		BOOST_CHECK_EQUAL(ret,0);
		BOOST_CHECK_EQUAL(n,int_type(1));
		n = int_type(-1);
		ret = n.lshift(0u);
		BOOST_CHECK_EQUAL(ret,0);
		BOOST_CHECK_EQUAL(n,int_type(-1));
		n = int_type(1);
		ret = n.lshift(1u);
		BOOST_CHECK_EQUAL(ret,0);
		BOOST_CHECK_EQUAL(n,int_type(2));
		n = int_type(-1);
		ret = n.lshift(1u);
		BOOST_CHECK_EQUAL(ret,0);
		BOOST_CHECK_EQUAL(n,int_type(-2));
		n = int_type(3);
		ret = n.lshift(1u);
		BOOST_CHECK_EQUAL(ret,0);
		BOOST_CHECK_EQUAL(n,int_type(6));
		n = int_type(-3);
		ret = n.lshift(1u);
		BOOST_CHECK_EQUAL(ret,0);
		BOOST_CHECK_EQUAL(n,int_type(-6));
		n = int_type(1);
		ret = n.lshift(limb_bits - 1u);
		BOOST_CHECK_EQUAL(ret,0);
		BOOST_CHECK_EQUAL(n.m_limbs[0u],limb_t(1) << (limb_bits - 1u));
		BOOST_CHECK_EQUAL(n.m_limbs[1u],0u);
		n = int_type(1);
		ret = n.lshift(limb_bits - 2u);
		BOOST_CHECK_EQUAL(ret,0);
		BOOST_CHECK_EQUAL(n.m_limbs[0u],limb_t(1) << (limb_bits - 2u));
		BOOST_CHECK_EQUAL(n.m_limbs[1u],0u);
		n = int_type(1);
		ret = n.lshift(2u * limb_bits);
		BOOST_CHECK_EQUAL(ret,1);
		BOOST_CHECK_EQUAL(n,int_type(1));
		ret = n.lshift(limb_bits);
		BOOST_CHECK_EQUAL(ret,0);
		BOOST_CHECK_EQUAL(n.m_limbs[0u],0u);
		BOOST_CHECK_EQUAL(n.m_limbs[1u],1u);
		n = int_type(-1);
		ret = n.lshift(limb_bits);
		BOOST_CHECK_EQUAL(ret,0);
		BOOST_CHECK_EQUAL(n.m_limbs[0u],0u);
		BOOST_CHECK_EQUAL(n.m_limbs[1u],1u);
		n = int_type(1);
		ret = n.lshift(limb_bits + 1u);
		BOOST_CHECK_EQUAL(ret,0);
		BOOST_CHECK_EQUAL(n.m_limbs[0u],0u);
		BOOST_CHECK_EQUAL(n.m_limbs[1u],2u);
		n = int_type(-1);
		ret = n.lshift(limb_bits + 1u);
		BOOST_CHECK_EQUAL(ret,0);
		BOOST_CHECK_EQUAL(n.m_limbs[0u],0u);
		BOOST_CHECK_EQUAL(n.m_limbs[1u],2u);
		n = int_type(3);
		ret = n.lshift(limb_bits + 2u);
		BOOST_CHECK_EQUAL(ret,0);
		BOOST_CHECK_EQUAL(n.m_limbs[0u],0u);
		BOOST_CHECK_EQUAL(n.m_limbs[1u],12u);
		n = int_type(-3);
		ret = n.lshift(limb_bits + 2u);
		BOOST_CHECK_EQUAL(ret,0);
		BOOST_CHECK_EQUAL(n.m_limbs[0u],0u);
		BOOST_CHECK_EQUAL(n.m_limbs[1u],12u);
		n = int_type(1);
		ret = n.lshift(limb_bits * 2u - 1u);
		BOOST_CHECK_EQUAL(ret,0);
		BOOST_CHECK_EQUAL(n.m_limbs[0u],0u);
		BOOST_CHECK_EQUAL(n.m_limbs[1u],limb_t(1) << (limb_bits - 1u));
		n = int_type(-1);
		ret = n.lshift(limb_bits * 2u - 1u);
		BOOST_CHECK_EQUAL(ret,0);
		BOOST_CHECK_EQUAL(n.m_limbs[0u],0u);
		BOOST_CHECK_EQUAL(n.m_limbs[1u],limb_t(1) << (limb_bits - 1u));
		n = int_type(1);
		ret = n.lshift(limb_bits);
		ret = n.lshift(1u);
		BOOST_CHECK_EQUAL(ret,0);
		BOOST_CHECK_EQUAL(n.m_limbs[0u],0u);
		BOOST_CHECK_EQUAL(n.m_limbs[1u],2u);
		ret = n.lshift(limb_bits - 1u);
		BOOST_CHECK_EQUAL(ret,1);
		BOOST_CHECK_EQUAL(n.m_limbs[0u],0u);
		BOOST_CHECK_EQUAL(n.m_limbs[1u],2u);
		n = int_type(-1);
		ret = n.lshift(limb_bits);
		ret = n.lshift(1u);
		BOOST_CHECK_EQUAL(ret,0);
		BOOST_CHECK_EQUAL(n.m_limbs[0u],0u);
		BOOST_CHECK_EQUAL(n.m_limbs[1u],2u);
		ret = n.lshift(limb_bits - 1u);
		BOOST_CHECK_EQUAL(ret,1);
		BOOST_CHECK_EQUAL(n.m_limbs[0u],0u);
		BOOST_CHECK_EQUAL(n.m_limbs[1u],2u);
		n = int_type(1);
		ret = n.lshift(limb_bits);
		ret = n.lshift(limb_bits);
		BOOST_CHECK_EQUAL(ret,1);
		BOOST_CHECK_EQUAL(n.m_limbs[0u],0u);
		BOOST_CHECK_EQUAL(n.m_limbs[1u],1u);
		n = int_type(-1);
		ret = n.lshift(limb_bits);
		ret = n.lshift(limb_bits);
		BOOST_CHECK_EQUAL(ret,1);
		BOOST_CHECK_EQUAL(n.m_limbs[0u],0u);
		BOOST_CHECK_EQUAL(n.m_limbs[1u],1u);
	}
};

BOOST_AUTO_TEST_CASE(mp_integer_static_integer_lshift_test)
{
	environment env;
	boost::mpl::for_each<size_types>(static_lshift_tester());
}

struct lshift_tester
{
	template <typename T>
	void operator()(const T &)
	{
		using int_type = mp_integer<T::value>;
		using limb_t = typename detail::static_integer<T::value>::limb_t;
		constexpr auto limb_bits = detail::static_integer<T::value>::limb_bits;
		// Test the type traits.
		BOOST_CHECK((has_left_shift<int_type>::value));
		BOOST_CHECK((has_left_shift<int_type,int>::value));
		BOOST_CHECK((has_left_shift<int_type,short>::value));
		BOOST_CHECK((has_left_shift<long,int_type>::value));
		BOOST_CHECK((has_left_shift<short,int_type>::value));
		BOOST_CHECK((!has_left_shift<int_type,std::string>::value));
		BOOST_CHECK((!has_left_shift<int_type,double>::value));
		BOOST_CHECK((!has_left_shift<double,int>::value));
		BOOST_CHECK((has_left_shift_in_place<int_type>::value));
		BOOST_CHECK((has_left_shift_in_place<int_type,int>::value));
		BOOST_CHECK((has_left_shift_in_place<int_type,short>::value));
		BOOST_CHECK((has_left_shift_in_place<long,int_type>::value));
		BOOST_CHECK((has_left_shift_in_place<short,int_type>::value));
		BOOST_CHECK((!has_left_shift_in_place<double,int_type>::value));
		BOOST_CHECK((!has_left_shift_in_place<const short,int_type>::value));
		BOOST_CHECK((!has_left_shift_in_place<std::string,int_type>::value));
		// Random testing.
		std::uniform_int_distribution<int> int_dist(std::numeric_limits<int>::min(),std::numeric_limits<int>::max());
		std::uniform_int_distribution<limb_t> sdist(limb_t(0u),limb_t(limb_bits * 2u));
		for (int i = 0; i < ntries; ++i) {
			const auto int_n = int_dist(rng);
			int_type n(int_n);
			auto s = sdist(rng);
			auto ns = n << s;
			BOOST_CHECK_EQUAL(ns,n * int_type(2).pow(s));
			auto ns2 = n << int_type(s);
			BOOST_CHECK_EQUAL(ns2,ns);
			n <<= s;
			BOOST_CHECK_EQUAL(ns,n);
			BOOST_CHECK_EQUAL(int_n << int_type(s),ns);
		}
		// Throwing conditions.
		BOOST_CHECK_THROW(int_type{1} << (int_type(std::numeric_limits< ::mp_bitcnt_t>::max()) + 1),std::invalid_argument);
		BOOST_CHECK_THROW(int_type{1} << int_type(-1),std::invalid_argument);
		BOOST_CHECK_THROW(int_type{1} << -1,std::invalid_argument);
		// A couple of tests with C++ integral on the left.
		BOOST_CHECK_EQUAL(1 << int_type(1),2);
		BOOST_CHECK_THROW(1 << int_type(-1),std::invalid_argument);
		unsigned n = 1;
		BOOST_CHECK_THROW(n <<= (int_type(std::numeric_limits<unsigned>::digits) + 10),std::overflow_error);
		BOOST_CHECK_EQUAL(n,1u);
		n <<= int_type(1);
		BOOST_CHECK_EQUAL(n,2u);
	}
};

BOOST_AUTO_TEST_CASE(mp_integer_lshift_test)
{
	boost::mpl::for_each<size_types>(lshift_tester());
}

struct static_rshift_tester
{
	template <typename T>
	void operator()(const T &)
	{
		using int_type = detail::static_integer<T::value>;
		using limb_t = typename int_type::limb_t;
		constexpr auto limb_bits = int_type::limb_bits;
		int_type n(0);
		n.rshift(1u);
		BOOST_CHECK_EQUAL(n,int_type(0));
		n.rshift(limb_bits);
		BOOST_CHECK_EQUAL(n,int_type(0));
		n.rshift(2u * limb_bits);
		BOOST_CHECK_EQUAL(n,int_type(0));
		n.rshift(2u * limb_bits + 1u);
		BOOST_CHECK_EQUAL(n,int_type(0));
		n = int_type(1);
		n.rshift(0u);
		BOOST_CHECK_EQUAL(n,int_type(1));
		n = int_type(-1);
		n.rshift(0u);
		BOOST_CHECK_EQUAL(n,int_type(-1));
		n.rshift(2u * limb_bits);
		BOOST_CHECK_EQUAL(n,int_type(0));
		n = int_type(-1);
		n.rshift(2u * limb_bits + 1u);
		BOOST_CHECK_EQUAL(n,int_type(0));
		n = int_type(1);
		n.rshift(1u);
		BOOST_CHECK_EQUAL(n,int_type(0));
		n = int_type(-1);
		n.rshift(1u);
		BOOST_CHECK_EQUAL(n,int_type(0));
		// Testing with limb_bits and higher shifting.
		n = int_type(1);
		n.rshift(limb_bits);
		BOOST_CHECK_EQUAL(n,int_type(0));
		n = int_type(-1);
		n.rshift(limb_bits);
		BOOST_CHECK_EQUAL(n,int_type(0));
		n = int_type(1);
		n.rshift(limb_bits + 1u);
		BOOST_CHECK_EQUAL(n,int_type(0));
		n = int_type(-1);
		n.rshift(limb_bits + 1u);
		BOOST_CHECK_EQUAL(n,int_type(0));
		n = int_type(1);
		n.lshift(limb_bits - 1u);
		n.rshift(limb_bits);
		BOOST_CHECK_EQUAL(n,int_type(0));
		n = int_type(-1);
		n.lshift(limb_bits - 1u);
		n.rshift(limb_bits);
		BOOST_CHECK_EQUAL(n,int_type(0));
		n = int_type(1);
		n.lshift(limb_bits);
		n.rshift(limb_bits);
		BOOST_CHECK_EQUAL(n,int_type(1));
		n = int_type(-1);
		n.lshift(limb_bits);
		n.rshift(limb_bits);
		BOOST_CHECK_EQUAL(n,int_type(-1));
		n = int_type(1);
		n.lshift(limb_bits + 1u);
		n.rshift(limb_bits);
		BOOST_CHECK_EQUAL(n,int_type(2));
		n = int_type(-1);
		n.lshift(limb_bits + 1u);
		n.rshift(limb_bits);
		BOOST_CHECK_EQUAL(n,int_type(-2));
		n = int_type(1);
		n.lshift(limb_bits + 2u);
		n.rshift(limb_bits);
		BOOST_CHECK_EQUAL(n,int_type(4));
		n = int_type(-1);
		n.lshift(limb_bits + 2u);
		n.rshift(limb_bits);
		BOOST_CHECK_EQUAL(n,int_type(-4));
		n = int_type(1);
		n.lshift(limb_bits + 2u);
		n.m_limbs[0u] = limb_t(1u);
		n.rshift(limb_bits);
		BOOST_CHECK_EQUAL(n,int_type(4));
		n = int_type(-1);
		n.lshift(limb_bits + 2u);
		n.m_limbs[0u] = limb_t(1u);
		n.rshift(limb_bits);
		BOOST_CHECK_EQUAL(n,int_type(-4));
		// Testing with shift in ]0,limb_bits[.
		n = int_type(1);
		n.lshift(limb_bits);
		n.m_limbs[0u] = limb_t(1u);
		n.rshift(1u);
		BOOST_CHECK_EQUAL(n,int_type(limb_t(1u) << (limb_bits - 1u)));
		n = int_type(-1);
		n.lshift(limb_bits);
		n.m_limbs[0u] = limb_t(1u);
		n.rshift(1u);
		BOOST_CHECK_EQUAL(n,-int_type(limb_t(1u) << (limb_bits - 1u)));
		n = int_type(1);
		n.lshift(limb_bits + 1u);
		n.m_limbs[0u] = limb_t(2u);
		n.rshift(1u);
		BOOST_CHECK_EQUAL(n.m_limbs[0u],1u);
		BOOST_CHECK_EQUAL(n.m_limbs[1u],1u);
		n = int_type(-1);
		n.lshift(limb_bits + 1u);
		n.m_limbs[0u] = limb_t(2u);
		n.rshift(1u);
		BOOST_CHECK_EQUAL(n.m_limbs[0u],1u);
		BOOST_CHECK_EQUAL(n.m_limbs[1u],1u);
		n = int_type(1);
		n.lshift(limb_bits + 1u);
		n.m_limbs[0u] = limb_t(4u);
		n.rshift(3u);
		BOOST_CHECK_EQUAL(n.m_limbs[0u],limb_t(1u) << (limb_bits - 2u));
		BOOST_CHECK_EQUAL(n.m_limbs[1u],0u);
		n = int_type(1);
		n.lshift(limb_bits + 1u);
		n.m_limbs[0u] = limb_t(8u);
		n.rshift(3u);
		BOOST_CHECK_EQUAL(n.m_limbs[0u],(limb_t(1u) << (limb_bits - 2u)) + 1u);
		BOOST_CHECK_EQUAL(n.m_limbs[1u],0u);
		n = int_type(1);
		n.lshift(limb_bits + 1u);
		n.m_limbs[0u] = limb_t(8u);
		n.m_limbs[1u] = limb_t(n.m_limbs[1u] + 8u);
		n.rshift(3u);
		BOOST_CHECK_EQUAL(n.m_limbs[0u],(limb_t(1u) << (limb_bits - 2u)) + 1u);
		BOOST_CHECK_EQUAL(n.m_limbs[1u],1u);
	}
};

BOOST_AUTO_TEST_CASE(mp_integer_static_integer_rshift_test)
{
	boost::mpl::for_each<size_types>(static_rshift_tester());
}

struct rshift_tester
{
	template <typename T>
	void operator()(const T &)
	{
		using int_type = mp_integer<T::value>;
		using limb_t = typename detail::static_integer<T::value>::limb_t;
		constexpr auto limb_bits = detail::static_integer<T::value>::limb_bits;
		// Test the type traits.
		BOOST_CHECK((has_right_shift<int_type>::value));
		BOOST_CHECK((has_right_shift<int_type,int>::value));
		BOOST_CHECK((has_right_shift<int_type,short>::value));
		BOOST_CHECK((has_right_shift<long,int_type>::value));
		BOOST_CHECK((has_right_shift<short,int_type>::value));
		BOOST_CHECK((!has_right_shift<int_type,double>::value));
		BOOST_CHECK((!has_right_shift<int_type,std::string>::value));
		BOOST_CHECK((!has_right_shift<double,int>::value));
		BOOST_CHECK((has_right_shift_in_place<int_type>::value));
		BOOST_CHECK((has_right_shift_in_place<int_type,int>::value));
		BOOST_CHECK((has_right_shift_in_place<int_type,short>::value));
		BOOST_CHECK((has_right_shift_in_place<long,int_type>::value));
		BOOST_CHECK((has_right_shift_in_place<short,int_type>::value));
		BOOST_CHECK((!has_right_shift_in_place<double,int_type>::value));
		BOOST_CHECK((!has_right_shift_in_place<const short,int_type>::value));
		BOOST_CHECK((!has_right_shift_in_place<std::string,int_type>::value));
		// Random testing.
		std::uniform_int_distribution<int> int_dist(std::numeric_limits<int>::min(),std::numeric_limits<int>::max());
		std::uniform_int_distribution<limb_t> sdist(limb_t(0u),limb_t(limb_bits * 2u));
		for (int i = 0; i < ntries; ++i) {
			const auto int_n = int_dist(rng);
			int_type n(int_n);
			auto s = sdist(rng);
			auto ns = n >> s;
			BOOST_CHECK_EQUAL(ns,n / int_type(2).pow(s));
			auto ns2 = n >> int_type(s);
			BOOST_CHECK_EQUAL(ns2,ns);
			n >>= s;
			BOOST_CHECK_EQUAL(ns,n);
			BOOST_CHECK_EQUAL(int_n >> int_type(s),ns);
			// Check that left shift followed by right shift preserves the value.
			s = sdist(rng);
			BOOST_CHECK_EQUAL((n << s) >> s,n);
		}
		// Throwing conditions.
		BOOST_CHECK_THROW(int_type{1} >> (int_type(std::numeric_limits< ::mp_bitcnt_t>::max()) + 1),std::invalid_argument);
		BOOST_CHECK_THROW(int_type{1} >> int_type(-1),std::invalid_argument);
		BOOST_CHECK_THROW(int_type{1} >> -1,std::invalid_argument);
		// A couple of tests with C++ integral on the left.
		BOOST_CHECK_EQUAL(2 >> int_type(1),1);
		BOOST_CHECK_THROW(1 >> int_type(-1),std::invalid_argument);
		unsigned n = 1;
		n >>= int_type(1);
		BOOST_CHECK_EQUAL(n,0u);
	}
};

BOOST_AUTO_TEST_CASE(mp_integer_rshift_test)
{
	boost::mpl::for_each<size_types>(rshift_tester());
}

struct ternary_tester
{
	template <typename T>
	void operator()(const T &)
	{
		using int_type = mp_integer<T::value>;
		constexpr auto limb_bits = detail::static_integer<T::value>::limb_bits;
		{
		// Addition.
		BOOST_CHECK(has_add3<int_type>::value);
		int_type a, b, c;
		a.add(b,c);
		BOOST_CHECK_EQUAL(a,0);
		BOOST_CHECK(a.is_static());
		a = 1;
		b = -4;
		c = 2;
		a.add(b,c);
		BOOST_CHECK_EQUAL(a,-2);
		BOOST_CHECK(a.is_static());
		// Try with promotion trigger.
		b = int_type(1) << (2u * limb_bits - 1u);
		c = b;
		a.add(b,c);
		BOOST_CHECK_EQUAL(a,int_type(1) << (2u * limb_bits));
		BOOST_CHECK(!a.is_static());
		// Same with overlapping operands.
		a = int_type(1) << (2u * limb_bits - 1u);
		BOOST_CHECK(a.is_static());
		a.add(a,a);
		BOOST_CHECK_EQUAL(a,int_type(1) << (2u * limb_bits));
		BOOST_CHECK(!a.is_static());
		// Random testing.
		std::uniform_int_distribution<int> int_dist(std::numeric_limits<int>::min(),std::numeric_limits<int>::max());
		std::uniform_int_distribution<int> p_dist(0,1);
		for (int i = 0; i < ntries; ++i) {
			int_type n1(int_dist(rng)), n2(int_dist(rng)), out;
			// Promote randomly.
			if (p_dist(rng) && n1.is_static()) {
				n1.promote();
			}
			if (p_dist(rng) && n2.is_static()) {
				n2.promote();
			}
			if (p_dist(rng)) {
				out.promote();
			}
			out.add(n1,n2);
			BOOST_CHECK_EQUAL(out,n1 + n2);
			// Try the math:: counterpart.
			math::add3(out,n1,n2);
			BOOST_CHECK_EQUAL(out,n1 + n2);
			// Try with overlapping operands.
			out = n1;
			out.add(out,n2);
			BOOST_CHECK_EQUAL(out,n1 + n2);
			out = n2;
			out.add(n1,out);
			BOOST_CHECK_EQUAL(out,n1 + n2);
			out = n1;
			out.add(out,out);
			BOOST_CHECK_EQUAL(out,n1 * 2);
		}
		}
		{
		// Subtraction.
		BOOST_CHECK(has_sub3<int_type>::value);
		int_type a, b, c;
		a.sub(b,c);
		BOOST_CHECK_EQUAL(a,0);
		BOOST_CHECK(a.is_static());
		a = 1;
		b = -4;
		c = 2;
		a.sub(b,c);
		BOOST_CHECK_EQUAL(a,-6);
		BOOST_CHECK(a.is_static());
		// Try with promotion trigger.
		b = int_type(1) << (2u * limb_bits - 1u);
		c = -b;
		a.sub(b,c);
		BOOST_CHECK_EQUAL(a,int_type(1) << (2u * limb_bits));
		BOOST_CHECK(!a.is_static());
		// Same with overlapping operands.
		a = int_type(1) << (2u * limb_bits - 1u);
		BOOST_CHECK(a.is_static());
		a.sub(a,-a);
		BOOST_CHECK_EQUAL(a,int_type(1) << (2u * limb_bits));
		BOOST_CHECK(!a.is_static());
		// Random testing.
		std::uniform_int_distribution<int> int_dist(std::numeric_limits<int>::min(),std::numeric_limits<int>::max());
		std::uniform_int_distribution<int> p_dist(0,1);
		for (int i = 0; i < ntries; ++i) {
			int_type n1(int_dist(rng)), n2(int_dist(rng)), out;
			// Promote randomly.
			if (p_dist(rng) && n1.is_static()) {
				n1.promote();
			}
			if (p_dist(rng) && n2.is_static()) {
				n2.promote();
			}
			if (p_dist(rng)) {
				out.promote();
			}
			out.sub(n1,n2);
			BOOST_CHECK_EQUAL(out,n1 - n2);
			// Try the math:: counterpart.
			math::sub3(out,n1,n2);
			BOOST_CHECK_EQUAL(out,n1 - n2);
			// Try with overlapping operands.
			out = n1;
			out.sub(out,n2);
			BOOST_CHECK_EQUAL(out,n1 - n2);
			out = n2;
			out.sub(n1,out);
			BOOST_CHECK_EQUAL(out,n1 - n2);
			out = n1;
			out.sub(out,out);
			BOOST_CHECK_EQUAL(out,0);
		}
		}
		{
		// Multiplication.
		BOOST_CHECK(has_mul3<int_type>::value);
		int_type a, b, c;
		a.mul(b,c);
		BOOST_CHECK_EQUAL(a,0);
		BOOST_CHECK(a.is_static());
		a = 1;
		b = -4;
		c = 2;
		a.mul(b,c);
		BOOST_CHECK_EQUAL(a,-8);
		BOOST_CHECK(a.is_static());
		// Try with promotion trigger.
		b = int_type(1) << (2u * limb_bits - 1u);
		c = 2;
		a.mul(b,c);
		BOOST_CHECK_EQUAL(a,int_type(1) << (2u * limb_bits));
		BOOST_CHECK(!a.is_static());
		// Same with overlapping operands.
		a = int_type(1) << (2u * limb_bits - 1u);
		BOOST_CHECK(a.is_static());
		a.mul(a,int_type(2));
		BOOST_CHECK_EQUAL(a,int_type(1) << (2u * limb_bits));
		BOOST_CHECK(!a.is_static());
		// Random testing.
		std::uniform_int_distribution<int> int_dist(std::numeric_limits<int>::min(),std::numeric_limits<int>::max());
		std::uniform_int_distribution<int> p_dist(0,1);
		for (int i = 0; i < ntries; ++i) {
			int_type n1(int_dist(rng)), n2(int_dist(rng)), out;
			// Promote randomly.
			if (p_dist(rng) && n1.is_static()) {
				n1.promote();
			}
			if (p_dist(rng) && n2.is_static()) {
				n2.promote();
			}
			if (p_dist(rng)) {
				out.promote();
			}
			out.mul(n1,n2);
			BOOST_CHECK_EQUAL(out,n1 * n2);
			// Try the math:: counterpart.
			math::mul3(out,n1,n2);
			BOOST_CHECK_EQUAL(out,n1 * n2);
			// Try with overlapping operands.
			out = n1;
			out.mul(out,n2);
			BOOST_CHECK_EQUAL(out,n1 * n2);
			out = n2;
			out.mul(n1,out);
			BOOST_CHECK_EQUAL(out,n1 * n2);
			out = n1;
			out.mul(out,out);
			BOOST_CHECK_EQUAL(out,n1 * n1);
		}
		}
		{
		// Division.
		BOOST_CHECK(has_div3<int_type>::value);
		int_type a, b, c;
		BOOST_CHECK_THROW(a.div(b,c),zero_division_error);
		BOOST_CHECK_EQUAL(a,0);
		BOOST_CHECK(a.is_static());
		a = 1;
		b = -4;
		c = 2;
		a.div(b,c);
		BOOST_CHECK_EQUAL(a,-2);
		BOOST_CHECK(a.is_static());
		// Try with promotion.
		b = int_type(1) << (2u * limb_bits);
		c = 2;
		a.div(b,c);
		BOOST_CHECK_EQUAL(a,int_type(1) << (2u * limb_bits - 1u));
		BOOST_CHECK(!a.is_static());
		// Same with overlapping operands.
		a = int_type(1) << (2u * limb_bits);
		BOOST_CHECK(!a.is_static());
		a.div(a,int_type(2));
		BOOST_CHECK_EQUAL(a,int_type(1) << (2u * limb_bits - 1u));
		BOOST_CHECK(!a.is_static());
		// Random testing.
		std::uniform_int_distribution<int> int_dist(std::numeric_limits<int>::min(),std::numeric_limits<int>::max());
		std::uniform_int_distribution<int> p_dist(0,1);
		for (int i = 0; i < ntries; ++i) {
			int_type n1(int_dist(rng)), n2(int_dist(rng)), out;
			if (n1 == 0 || n2 == 0) {
				continue;
			}
			// Promote randomly.
			if (p_dist(rng) && n1.is_static()) {
				n1.promote();
			}
			if (p_dist(rng) && n2.is_static()) {
				n2.promote();
			}
			if (p_dist(rng)) {
				out.promote();
			}
			out.div(n1,n2);
			BOOST_CHECK_EQUAL(out,n1 / n2);
			// Try the math:: counterpart.
			math::div3(out,n1,n2);
			BOOST_CHECK_EQUAL(out,n1 / n2);
			// Try with overlapping operands.
			out = n1;
			out.div(out,n2);
			BOOST_CHECK_EQUAL(out,n1 / n2);
			out = n2;
			out.div(n1,out);
			BOOST_CHECK_EQUAL(out,n1 / n2);
			out = n1;
			out.div(out,out);
			BOOST_CHECK_EQUAL(out,n1 / n1);
		}
		}
	}
};

BOOST_AUTO_TEST_CASE(mp_integer_ternary_test)
{
	boost::mpl::for_each<size_types>(ternary_tester());
}

struct divexact_tester
{
	template <typename T>
	void operator()(const T &)
	{
		using int_type = mp_integer<T::value>;
		{
		// A few simple checks.
		int_type out, n1{1}, n2{1};
		int_type::_divexact(out,n1,n2);
		BOOST_CHECK(out.is_static());
		BOOST_CHECK_EQUAL(out,1);
		n1 = 6;
		n2 = -3;
		int_type::_divexact(out,n1,n2);
		BOOST_CHECK(out.is_static());
		BOOST_CHECK_EQUAL(out,-2);
		// Overlapping n1, n2.
		int_type::_divexact(out,n1,n1);
		BOOST_CHECK(out.is_static());
		BOOST_CHECK_EQUAL(out,1);
		// Overlapping out, n1.
		int_type::_divexact(n1,n1,n2);
		BOOST_CHECK(n1.is_static());
		BOOST_CHECK_EQUAL(n1,-2);
		// Overlapping out, n2.
		n1 = 6;
		int_type::_divexact(n2,n1,n2);
		BOOST_CHECK(n2.is_static());
		BOOST_CHECK_EQUAL(n2,-2);
		// All overlap.
		int_type::_divexact(n1,n1,n1);
		BOOST_CHECK(n1.is_static());
		BOOST_CHECK_EQUAL(n1,1);
		// Try the exception.
		BOOST_CHECK_THROW(int_type::_divexact(n1,n1,int_type{}),zero_division_error);
		}
		// Random testing.
		std::uniform_int_distribution<int> int_dist(std::numeric_limits<int>::min(),std::numeric_limits<int>::max());
		std::uniform_int_distribution<int> p_dist(0,1);
		for (int i = 0; i < ntries; ++i) {
			int_type n1(int_dist(rng)), n2(int_dist(rng)), out, n1n2(n1*n2);
			if (math::is_zero(n1) || math::is_zero(n2)) {
				continue;
			}
			// Promote randomly.
			if (p_dist(rng) && n1.is_static()) {
				n1.promote();
			}
			if (p_dist(rng) && n2.is_static()) {
				n2.promote();
			}
			if (p_dist(rng) && n1n2.is_static()) {
				n1n2.promote();
			}
			if (p_dist(rng)) {
				out.promote();
			}
			int_type::_divexact(out,n1n2,n2);
			BOOST_CHECK_EQUAL(out,n1);
			// Try overlapping.
			int_type::_divexact(out,n1,n1);
			BOOST_CHECK_EQUAL(out,1);
			int_type::_divexact(n1,n1n2,n1);
			BOOST_CHECK_EQUAL(n1,n2);
			int_type::_divexact(n1,-2*n1,n1);
			BOOST_CHECK_EQUAL(n1,-2);
			int_type::_divexact(n1,n1,n1);
			BOOST_CHECK_EQUAL(n1,1);
			// Try with zero.
			int_type::_divexact(out,int_type{},n1n2);
			BOOST_CHECK_EQUAL(out,0);
		}
	}
};

BOOST_AUTO_TEST_CASE(mp_integer_divexact_test)
{
	boost::mpl::for_each<size_types>(divexact_tester());
}

struct gcd_tester
{
	template <typename T>
	void operator()(const T &)
	{
		typedef mp_integer<T::value> int_type;
		{
		int_type a, b, out;
		// Check with two zeroes.
		int_type::gcd(out,a,b);
		BOOST_CHECK_EQUAL(out,0);
		BOOST_CHECK(out.is_static());
		a.promote();
		int_type::gcd(out,a,b);
		BOOST_CHECK_EQUAL(out,0);
		int_type::gcd(out,b,a);
		BOOST_CHECK_EQUAL(out,0);
		BOOST_CHECK(!out.is_static());
		b.promote();
		a = 0;
		out = 2;
		int_type::gcd(out,a,b);
		BOOST_CHECK_EQUAL(out,0);
		int_type::gcd(out,b,a);
		BOOST_CHECK_EQUAL(out,0);
		BOOST_CHECK(!out.is_static());
		a.promote();
		out = 1;
		int_type::gcd(out,a,b);
		BOOST_CHECK_EQUAL(out,0);
		int_type::gcd(out,b,a);
		BOOST_CHECK_EQUAL(out,0);
		BOOST_CHECK(!out.is_static());
		// Only one zero.
		a = 0;
		b = 1;
		out = 2;
		int_type::gcd(out,a,b);
		BOOST_CHECK_EQUAL(out,1);
		int_type::gcd(out,b,a);
		BOOST_CHECK_EQUAL(out,1);
		BOOST_CHECK(out.is_static());
		a.promote();
		int_type::gcd(out,a,b);
		BOOST_CHECK_EQUAL(out,1);
		int_type::gcd(out,b,a);
		BOOST_CHECK_EQUAL(out,1);
		BOOST_CHECK(!out.is_static());
		b.promote();
		a = 0;
		out = 0;
		int_type::gcd(out,a,b);
		BOOST_CHECK_EQUAL(out,1);
		int_type::gcd(out,b,a);
		BOOST_CHECK_EQUAL(out,1);
		BOOST_CHECK(!out.is_static());
		a.promote();
		out = 0;
		int_type::gcd(out,a,b);
		BOOST_CHECK_EQUAL(out,1);
		int_type::gcd(out,b,a);
		BOOST_CHECK_EQUAL(out,1);
		BOOST_CHECK(!out.is_static());
		}
		// Randomised testing.
		std::uniform_int_distribution<int> pdist(0,1);
		std::uniform_int_distribution<int> ndist(std::numeric_limits<int>::min(),std::numeric_limits<int>::max());
		for (int i = 0; i < ntries; ++i) {
			auto aint = ndist(rng);
			auto bint = ndist(rng);
			int_type a(aint);
			int_type b(bint);
			int_type out;
			if (pdist(rng) && a.is_static()) {
				a.promote();
			}
			if (pdist(rng) && b.is_static()) {
				b.promote();
			}
			if (pdist(rng)) {
				out.promote();
			}
			int_type::gcd(out,a,b);
			if (out == 0) {
				continue;
			}
			BOOST_CHECK_EQUAL(a % out.abs(),0);
			BOOST_CHECK_EQUAL(b % out.abs(),0);
			const auto out_copy(out);
			int_type::gcd(out,b,a);
			BOOST_CHECK_EQUAL(out,out_copy);
			// Check the math overload.
			math::gcd3(out,a,b);
			BOOST_CHECK_EQUAL(out,out_copy);
			math::gcd3(out,out,out);
			BOOST_CHECK_EQUAL(out,out_copy);
			// Some tests with overlapping arguments.
			int_type old_a(a), old_b(b);
			int_type::gcd(a,a,b);
			BOOST_CHECK_EQUAL(a,out_copy);
			a = old_a;
			math::gcd3(a,a,b);
			BOOST_CHECK_EQUAL(a,out_copy);
			a = old_a;
			int_type::gcd(b,a,b);
			BOOST_CHECK_EQUAL(b,out_copy);
			b = old_b;
			math::gcd3(b,a,b);
			BOOST_CHECK_EQUAL(b,out_copy);
			b = old_b;
			int_type::gcd(a,a,a);
			BOOST_CHECK_EQUAL(a.abs(),old_a.abs());
			a = old_a;
			math::gcd3(a,a,a);
			BOOST_CHECK_EQUAL(a.abs(),old_a.abs());
			a = old_a;
			// Check the math overloads.
			BOOST_CHECK((std::is_same<int_type,decltype(math::gcd(a,b))>::value));
			BOOST_CHECK((std::is_same<int_type,decltype(math::gcd(a,1))>::value));
			BOOST_CHECK((std::is_same<int_type,decltype(math::gcd(1,a))>::value));
			BOOST_CHECK_EQUAL(math::gcd(a,b).abs(),out.abs());
			BOOST_CHECK_EQUAL(math::gcd(aint,b).abs(),out.abs());
			BOOST_CHECK_EQUAL(math::gcd(a,bint).abs(),out.abs());
		}
		// Check the math type traits.
		BOOST_CHECK((has_gcd<int_type>::value));
		BOOST_CHECK((has_gcd<int_type,int>::value));
		BOOST_CHECK((has_gcd<short &,int_type &&>::value));
		BOOST_CHECK((!has_gcd<double,int_type>::value));
		BOOST_CHECK((!has_gcd<int_type,double>::value));
		BOOST_CHECK((has_gcd3<int_type>::value));
	}
};

BOOST_AUTO_TEST_CASE(mp_integer_gcd_test)
{
	boost::mpl::for_each<size_types>(gcd_tester());
}

struct divrem_tester
{
	template <typename T>
	void operator()(const T &)
	{
		typedef mp_integer<T::value> int_type;
		{
		// Check throwing conditions
		int_type q, r;
		BOOST_CHECK_THROW(int_type::divrem(q,r,int_type(1),int_type(0)),zero_division_error);
		BOOST_CHECK_THROW(int_type::divrem(q,q,int_type(1),int_type(1)),std::invalid_argument);
		BOOST_CHECK_THROW(int_type::divrem(r,r,int_type(1),int_type(1)),std::invalid_argument);
		}
		// Randomised testing.
		std::uniform_int_distribution<int> pdist(0,1);
		std::uniform_int_distribution<int> ndist(std::numeric_limits<int>::min(),std::numeric_limits<int>::max());
		for (int i = 0; i < ntries; ++i) {
			int_type a(ndist(rng)), b(ndist(rng));
			int_type q, r;
			if (b == 0) {
				continue;
			}
			if (pdist(rng) && a.is_static()) {
				a.promote();
			}
			if (pdist(rng) && b.is_static()) {
				b.promote();
			}
			if (pdist(rng)) {
				q.promote();
			}
			if (pdist(rng)) {
				r.promote();
			}
			int_type::divrem(q,r,a,b);
			BOOST_CHECK_EQUAL(q,a / b);
			BOOST_CHECK_EQUAL(r,a % b);
			BOOST_CHECK(r.sign() == a.sign() || r.sign() == 0);
			int_type::divrem(q,r,a*b,b);
			BOOST_CHECK_EQUAL(q,a);
			BOOST_CHECK_EQUAL(r,0);
			int_type::divrem(q,r,a*a*b,b);
			BOOST_CHECK_EQUAL(q,a*a);
			BOOST_CHECK_EQUAL(r,0);
			int_type::divrem(q,r,a*b + 1,b);
			BOOST_CHECK_EQUAL(q,(a*b + 1) / b);
			BOOST_CHECK_EQUAL(r,(a*b + 1) % b);
			BOOST_CHECK(r.sign() == (a*b + 1).sign() || r.sign() == 0);
			int_type::divrem(q,r,a*a*b + 1,b);
			BOOST_CHECK_EQUAL(q,(a*a*b + 1) / b);
			BOOST_CHECK_EQUAL(r,(a*a*b + 1) % b);
			BOOST_CHECK(r.sign() == (a*a*b + 1).sign() || r.sign() == 0);
			int_type::divrem(q,r,a,int_type(1));
			BOOST_CHECK_EQUAL(q,a);
			BOOST_CHECK_EQUAL(r,0);
			int_type::divrem(q,r,a,int_type(-1));
			BOOST_CHECK_EQUAL(q,-a);
			BOOST_CHECK_EQUAL(r,0);
			// Tests with overlapping arguments.
			auto old_a(a);
			int_type::divrem(a,r,a,b);
			BOOST_CHECK_EQUAL(a,old_a / b);
			BOOST_CHECK_EQUAL(r,old_a % b);
			a = old_a;
			auto old_b(b);
			int_type::divrem(b,r,a,b);
			BOOST_CHECK_EQUAL(b,a / old_b);
			BOOST_CHECK_EQUAL(r,a % old_b);
			b = old_b;
			old_a = a;
			int_type::divrem(q,a,a,b);
			BOOST_CHECK_EQUAL(q,old_a / b);
			BOOST_CHECK_EQUAL(a,old_a % b);
			a = old_a;
			old_b = b;
			int_type::divrem(q,b,a,b);
			BOOST_CHECK_EQUAL(q,a / old_b);
			BOOST_CHECK_EQUAL(b,a % old_b);
			b = old_b;
			old_a = a;
			int_type::divrem(q,a,a,a);
			BOOST_CHECK_EQUAL(q,1);
			BOOST_CHECK_EQUAL(a,0);
			a = old_a;
			old_b = b;
			int_type::divrem(q,b,b,b);
			BOOST_CHECK_EQUAL(q,1);
			BOOST_CHECK_EQUAL(b,0);
			b = old_b;
			old_a = a;
			int_type::divrem(a,r,a,a);
			BOOST_CHECK_EQUAL(a,1);
			BOOST_CHECK_EQUAL(r,0);
			a = old_a;
			old_b = b;
			int_type::divrem(b,r,b,b);
			BOOST_CHECK_EQUAL(b,1);
			BOOST_CHECK_EQUAL(r,0);
			b = old_b;
		}
	}
};

BOOST_AUTO_TEST_CASE(mp_integer_divrem_test)
{
	boost::mpl::for_each<size_types>(divrem_tester());
}

struct next_prime_tester
{
	template <typename T>
	void operator()(const T &)
	{
		typedef mp_integer<T::value> int_type;
		int_type n;
		BOOST_CHECK_EQUAL(n.nextprime(),2);
		n = 2;
		BOOST_CHECK_EQUAL(n.nextprime(),3);
		n = 3;
		BOOST_CHECK_EQUAL(n.nextprime(),5);
		n = 7901;
		BOOST_CHECK_EQUAL(n.nextprime(),7907);
		n = -1;
		BOOST_CHECK_THROW(n.nextprime(),std::invalid_argument);
		// Random tests.
		std::uniform_int_distribution<int> ud(std::numeric_limits<int>::lowest(),std::numeric_limits<int>::max());
		std::uniform_int_distribution<int> promote_dist(0,1);
		mpz_raii m;
		for (int i = 0; i < ntries; ++i) {
			auto tmp = ud(rng);
			n = tmp;
			if (promote_dist(rng) && n.is_static()) {
				n.promote();
			}
			if (tmp < 0) {
				BOOST_CHECK_THROW(n.nextprime(),std::invalid_argument);
				continue;
			}
			::mpz_set_si(&m.m_mpz,static_cast<long>(tmp));
			::mpz_nextprime(&m.m_mpz,&m.m_mpz);
			BOOST_CHECK_EQUAL(boost::lexical_cast<std::string>(n.nextprime()),mpz_lexcast(m));
		}
	}
};

BOOST_AUTO_TEST_CASE(mp_integer_next_prime_test)
{
	boost::mpl::for_each<size_types>(next_prime_tester());
}

struct probab_prime_p_tester
{
	template <typename T>
	void operator()(const T &)
	{
		typedef mp_integer<T::value> int_type;
		int_type n;
		BOOST_CHECK(n.probab_prime_p() == 0);
		n = 1;
		BOOST_CHECK(n.probab_prime_p() == 0);
		n = 2;
		BOOST_CHECK(n.probab_prime_p() != 0);
		n = 3;
		BOOST_CHECK(n.probab_prime_p() != 0);
		n = 5;
		BOOST_CHECK(n.probab_prime_p() != 0);
		n = 11;
		BOOST_CHECK(n.probab_prime_p() != 0);
		n = 16;
		BOOST_CHECK(n.probab_prime_p() != 2);
		n = 7901;
		BOOST_CHECK(n.probab_prime_p() != 0);
		n = 7907;
		BOOST_CHECK(n.probab_prime_p(5) != 0);
		n = -1;
		BOOST_CHECK_THROW(n.probab_prime_p(),std::invalid_argument);
		n = 5;
		BOOST_CHECK_THROW(n.probab_prime_p(0),std::invalid_argument);
		BOOST_CHECK_THROW(n.probab_prime_p(-1),std::invalid_argument);
	}
};

BOOST_AUTO_TEST_CASE(mp_integer_probab_prime_p_test)
{
	boost::mpl::for_each<size_types>(probab_prime_p_tester());
}

struct integer_sqrt_tester
{
	template <typename T>
	void operator()(const T &)
	{
		typedef mp_integer<T::value> int_type;
		int_type n;
		BOOST_CHECK(n.sqrt() == 0);
		n = 1;
		BOOST_CHECK(n.sqrt() == 1);
		n = 2;
		BOOST_CHECK(n.sqrt() == 1);
		n = 3;
		BOOST_CHECK(n.sqrt() == 1);
		n = 4;
		BOOST_CHECK(n.sqrt() == 2);
		n = 5;
		BOOST_CHECK(n.sqrt() == 2);
		// Random tests.
		std::uniform_int_distribution<int> ud(std::numeric_limits<int>::lowest(),std::numeric_limits<int>::max());
		std::uniform_int_distribution<int> promote_dist(0,1);
		mpz_raii m;
		for (int i = 0; i < ntries; ++i) {
			auto tmp = ud(rng);
			n = tmp;
			if (promote_dist(rng) && n.is_static()) {
				n.promote();
			}
			if (tmp < 0) {
				BOOST_CHECK_THROW(n.sqrt(),std::invalid_argument);
				continue;
			}
			::mpz_set_si(&m.m_mpz,static_cast<long>(tmp));
			::mpz_sqrt(&m.m_mpz,&m.m_mpz);
			BOOST_CHECK_EQUAL(boost::lexical_cast<std::string>(n.sqrt()),mpz_lexcast(m));
		}
	}
};

BOOST_AUTO_TEST_CASE(mp_integer_integer_sqrt_test)
{
	boost::mpl::for_each<size_types>(integer_sqrt_tester());
}

struct factorial_tester
{
	template <typename T>
	void operator()(const T &)
	{
		typedef mp_integer<T::value> int_type;
		int_type n;
		BOOST_CHECK(n.factorial() == 1);
		n = 1;
		BOOST_CHECK(n.factorial() == 1);
		n = 2;
		BOOST_CHECK(n.factorial() == 2);
		n = 3;
		BOOST_CHECK(n.factorial() == 6);
		n = 4;
		BOOST_CHECK(n.factorial() == 24);
		n = 5;
		BOOST_CHECK(n.factorial() == 24 * 5);
		// Random tests.
		std::uniform_int_distribution<int> ud(-1000,1000);
		std::uniform_int_distribution<int> promote_dist(0,1);
		mpz_raii m;
		for (int i = 0; i < ntries; ++i) {
			auto tmp = ud(rng);
			n = tmp;
			if (promote_dist(rng) && n.is_static()) {
				n.promote();
			}
			if (tmp < 0) {
				BOOST_CHECK_THROW(n.factorial(),std::invalid_argument);
				continue;
			}
			::mpz_set_si(&m.m_mpz,static_cast<long>(tmp));
			::mpz_fac_ui(&m.m_mpz,static_cast<unsigned long>(tmp));
			BOOST_CHECK_EQUAL(boost::lexical_cast<std::string>(n.factorial()),mpz_lexcast(m));
			BOOST_CHECK_EQUAL(boost::lexical_cast<std::string>(math::factorial(n)),mpz_lexcast(m));
		}
	}
};

BOOST_AUTO_TEST_CASE(mp_integer_factorial_test)
{
	boost::mpl::for_each<size_types>(factorial_tester());
}

struct binomial_tester
{
	template <typename T>
	void operator()(const T &)
	{
		typedef mp_integer<T::value> int_type;
		BOOST_CHECK((has_binomial<int_type,int_type>::value));
		BOOST_CHECK((has_binomial<int_type,int>::value));
		BOOST_CHECK((has_binomial<int_type,unsigned>::value));
		BOOST_CHECK((has_binomial<int_type,long>::value));
		BOOST_CHECK((has_binomial<int_type,char>::value));
		int_type n;
		BOOST_CHECK(n.binomial(0) == 1);
		BOOST_CHECK(n.binomial(1) == 0);
		n = 1;
		BOOST_CHECK(n.binomial(1) == 1);
		n = 5;
		BOOST_CHECK(n.binomial(3) == 10);
		n = -5;
		BOOST_CHECK(n.binomial(int_type(4)) == 70);
		BOOST_CHECK((has_binomial<int_type,int>::value));
		BOOST_CHECK((has_binomial<int,int_type>::value));
		BOOST_CHECK((std::is_same<int_type,decltype(math::binomial(int_type{},0))>::value));
		BOOST_CHECK((std::is_same<decltype(math::binomial(int_type{},0)),int_type>::value));
		BOOST_CHECK((has_binomial<int_type,double>::value));
		BOOST_CHECK((has_binomial<double,int_type>::value));
		BOOST_CHECK((std::is_same<double,decltype(math::binomial(int_type{},0.))>::value));
		BOOST_CHECK((std::is_same<decltype(math::binomial(int_type{},0.)),double>::value));
		BOOST_CHECK((has_binomial<int_type,int_type>::value));
		BOOST_CHECK((std::is_same<int_type,decltype(math::binomial(int_type{},int_type{}))>::value));
		// Random tests.
		std::uniform_int_distribution<int> ud(-1000,1000);
		std::uniform_int_distribution<int> promote_dist(0,1);
		mpz_raii m;
		for (int i = 0; i < ntries; ++i) {
			auto tmp1 = ud(rng), tmp2 = ud(rng);
			n = tmp1;
			if (promote_dist(rng) && n.is_static()) {
				n.promote();
			}
			if (tmp2 < 0) {
				// NOTE: we cannot check this case with GMP, defer to some tests below.
				BOOST_CHECK_NO_THROW(n.binomial(tmp2));
				continue;
			}
			::mpz_set_si(&m.m_mpz,static_cast<long>(tmp1));
			::mpz_bin_ui(&m.m_mpz,&m.m_mpz,static_cast<unsigned long>(tmp2));
			BOOST_CHECK_EQUAL(boost::lexical_cast<std::string>(n.binomial(tmp2)),mpz_lexcast(m));
			// int -- integral.
			BOOST_CHECK_EQUAL(math::binomial(n,tmp2),n.binomial(tmp2));
			// integral -- int.
			BOOST_CHECK_EQUAL(math::binomial(tmp2,n),int_type(tmp2).binomial(n));
			// integral -- integral.
			BOOST_CHECK_EQUAL(math::binomial(tmp2,tmp1),integer(tmp2).binomial(tmp1));
			// int -- double.
			BOOST_CHECK_EQUAL(math::binomial(n,static_cast<double>(tmp2)),math::binomial(double(n),static_cast<double>(tmp2)));
			// double -- int.
			BOOST_CHECK_EQUAL(math::binomial(static_cast<double>(tmp2),n),math::binomial(static_cast<double>(tmp2),double(n)));
			BOOST_CHECK_EQUAL(n.binomial(tmp2),n.binomial(int_type(tmp2)));
			BOOST_CHECK_EQUAL(n.binomial(long(tmp2)),n.binomial(int_type(tmp2)));
			BOOST_CHECK_EQUAL(n.binomial((long long)(tmp2)),n.binomial(int_type(tmp2)));
			BOOST_CHECK_EQUAL(n.binomial((unsigned long)(tmp2)),n.binomial(int_type(tmp2)));
			BOOST_CHECK_EQUAL(n.binomial((unsigned long long)(tmp2)),n.binomial(int_type(tmp2)));
		}
		BOOST_CHECK_THROW(n.binomial(std::numeric_limits<unsigned long>::max() + int_type(1)),std::invalid_argument);
		// Negative k.
		BOOST_CHECK_EQUAL(int_type{-3}.binomial(-4),-3);
		BOOST_CHECK_EQUAL(int_type{-3}.binomial(-10),-36);
		BOOST_CHECK_EQUAL(int_type{-3}.binomial(-1),0);
		BOOST_CHECK_EQUAL(int_type{3}.binomial(-1),0);
		BOOST_CHECK_EQUAL(int_type{10}.binomial(-1),0);
		BOOST_CHECK_EQUAL(int_type{-3}.binomial(-3),1);
		BOOST_CHECK_EQUAL(int_type{-1}.binomial(-1),1);
	}
};

BOOST_AUTO_TEST_CASE(mp_integer_binomial_test)
{
	boost::mpl::for_each<size_types>(binomial_tester());
	// Check the ints.
	using int_type = integer;
	BOOST_CHECK((has_binomial<int,int>::value));
	BOOST_CHECK_EQUAL(math::binomial(4,2),math::binomial(int_type(4),2));
	BOOST_CHECK((has_binomial<char,unsigned>::value));
	BOOST_CHECK_EQUAL(math::binomial(char(4),2u),math::binomial(int_type(4),2));
	BOOST_CHECK((has_binomial<long long,int>::value));
	BOOST_CHECK_EQUAL(math::binomial(7ll,4),math::binomial(int_type(7),4));
	BOOST_CHECK((std::is_same<decltype(math::binomial(7ll,4)),int_type>::value));
	BOOST_CHECK_EQUAL(math::binomial(-7ll,4u),math::binomial(int_type(-7),4));
	// Different bits sizes.
	BOOST_CHECK((!has_binomial<mp_integer<16>,mp_integer<32>>::value));
	BOOST_CHECK((!has_binomial<mp_integer<32>,mp_integer<16>>::value));
}

struct sin_cos_tester
{
	template <typename T>
	void operator()(const T &)
	{
		typedef mp_integer<T::value> int_type;
		BOOST_CHECK_EQUAL(math::sin(int_type()),0);
		BOOST_CHECK_EQUAL(math::cos(int_type()),1);
		BOOST_CHECK_THROW(math::sin(int_type(1)),std::invalid_argument);
		BOOST_CHECK_THROW(math::cos(int_type(1)),std::invalid_argument);
		BOOST_CHECK((std::is_same<int_type,decltype(math::cos(int_type{}))>::value));
		BOOST_CHECK((std::is_same<int_type,decltype(math::sin(int_type{}))>::value));
		BOOST_CHECK(has_sine<int_type>::value);
		BOOST_CHECK(has_cosine<int_type>::value);
	}
};

BOOST_AUTO_TEST_CASE(mp_integer_sin_cos_test)
{
	boost::mpl::for_each<size_types>(sin_cos_tester());
}

struct math_divexact_tester
{
	template <typename T>
	void operator()(const T &)
	{
		typedef mp_integer<T::value> int_type;
		BOOST_CHECK(has_exact_division<int_type>::value);
		int_type out;
		math::divexact(out,int_type(4),int_type(-2));
		BOOST_CHECK_EQUAL(out,-2);
		math::divexact(out,int_type(0),int_type(-2));
		BOOST_CHECK_EQUAL(out,0);
		BOOST_CHECK_THROW(math::divexact(out,int_type(0),int_type(0)),zero_division_error);
		BOOST_CHECK_THROW(math::divexact(out,int_type(3),int_type(2)),std::invalid_argument);
	}
};

BOOST_AUTO_TEST_CASE(mp_integer_math_divexact_test)
{
	boost::mpl::for_each<size_types>(math_divexact_tester());
}

<<<<<<< HEAD
struct ero_tester
=======
struct static_hash_tester
{
	template <typename U>
	struct runner
	{
		template <typename T>
		void operator()(const T &)
		{
			typedef detail::static_integer<T::value> int_type1;
			typedef detail::static_integer<U::value> int_type2;
			using lt1 = typename int_type1::limb_t;
			using lt2 = typename int_type2::limb_t;
			const auto lbits1 = int_type1::limb_bits;
			const auto lbits2 = int_type2::limb_bits;
			BOOST_CHECK_EQUAL(int_type1{}.hash(),0u);
			BOOST_CHECK_EQUAL(int_type1{}.hash(),int_type2{}.hash());
			BOOST_CHECK_EQUAL(int_type1{1}.hash(),int_type2{1}.hash());
			BOOST_CHECK_EQUAL(int_type1{-1}.hash(),int_type2{-1}.hash());
			BOOST_CHECK_EQUAL(int_type1{5}.hash(),int_type2{5}.hash());
			BOOST_CHECK_EQUAL(int_type1{-5}.hash(),int_type2{-5}.hash());
			// Random tests.
			std::uniform_int_distribution<int> udist(0,1);
			for (int i = 0; i < ntries; ++i) {
				// Build randomly two identical integers wide as much as the narrowest of the two int types,
				// and compare their hashes.
				int_type1 a(1);
				int_type2 b(1);
				while (a.m_limbs[1u] < (lt1(1) << (lbits1 - 1u)) && b.m_limbs[1u] < (lt2(1) << (lbits2 - 1u))) {
					int tmp = udist(rng);
					a.m_limbs[0u] = static_cast<lt1>(a.m_limbs[0u] + lt1(tmp));
					b.m_limbs[0u] = static_cast<lt2>(b.m_limbs[0u] + lt2(tmp));
					a.lshift(1u);
					b.lshift(1u);
				}
				if (udist(rng)) {
					a.negate();
					b.negate();
				}
				BOOST_CHECK_EQUAL(a.hash(),b.hash());
			}
		}
	};
	template <typename T>
	void operator()(const T &)
	{
		boost::mpl::for_each<size_types>(runner<T>());
	}
};

BOOST_AUTO_TEST_CASE(mp_integer_static_hash_test)
{
	boost::mpl::for_each<size_types>(static_hash_tester());
}

struct hash_tester
{
	template <typename T>
	void operator()(const T &)
	{
		typedef mp_integer<T::value> int_type;
		BOOST_CHECK(is_hashable<int_type>::value);
		BOOST_CHECK_EQUAL(int_type{}.hash(),0u);
		{
		int_type n;
		n.promote();
		BOOST_CHECK_EQUAL(n.hash(),0u);
		}
		{
		int_type n(1), m(n);
		n.promote();
		BOOST_CHECK_EQUAL(n.hash(),m.hash());
		}
		{
		int_type n(-1), m(n);
		n.promote();
		BOOST_CHECK_EQUAL(n.hash(),m.hash());
		}
		{
		int_type n(2), m(n);
		n.promote();
		BOOST_CHECK_EQUAL(n.hash(),m.hash());
		}
		{
		int_type n(-2), m(n);
		n.promote();
		BOOST_CHECK_EQUAL(n.hash(),m.hash());
		}
		{
		int_type n(-100), m(n);
		n.promote();
		BOOST_CHECK_EQUAL(n.hash(),m.hash());
		}
		// Random tests.
		std::uniform_int_distribution<int> ud(std::numeric_limits<int>::lowest(),std::numeric_limits<int>::max());
		std::uniform_int_distribution<int> promote_dist(0,1);
		for (int i = 0; i < ntries; ++i) {
			auto tmp = ud(rng);
			int_type n(tmp), m(n);
			if (promote_dist(rng) && m.is_static()) {
				m.promote();
			}
			BOOST_CHECK_EQUAL(n.hash(),m.hash());
			BOOST_CHECK_EQUAL(n.hash(),std::hash<int_type>()(m));
		}
		// Try squaring as well for more range.
		for (int i = 0; i < ntries; ++i) {
			auto tmp = ud(rng);
			int_type n(int_type{tmp} * tmp), m(n);
			if (promote_dist(rng)) {
				n.negate();
				m.negate();
			}
			if (promote_dist(rng) && m.is_static()) {
				m.promote();
			}
			BOOST_CHECK_EQUAL(n.hash(),m.hash());
		}
		std::uniform_int_distribution<long long> udll(std::numeric_limits<long long>::lowest(),std::numeric_limits<long long>::max());
		for (int i = 0; i < ntries; ++i) {
			auto tmp = udll(rng);
			int_type n(tmp), m(n);
			if (promote_dist(rng) && m.is_static()) {
				m.promote();
			}
			BOOST_CHECK_EQUAL(n.hash(),m.hash());
			BOOST_CHECK_EQUAL(n.hash(),std::hash<int_type>()(m));
		}
		for (int i = 0; i < ntries; ++i) {
			auto tmp = udll(rng);
			int_type n(int_type{tmp} * tmp), m(n);
			if (promote_dist(rng)) {
				n.negate();
				m.negate();
			}
			if (promote_dist(rng) && m.is_static()) {
				m.promote();
			}
			BOOST_CHECK_EQUAL(n.hash(),m.hash());
		}
		std::uniform_int_distribution<long> udl(std::numeric_limits<long>::lowest(),std::numeric_limits<long>::max());
		for (int i = 0; i < ntries; ++i) {
			auto tmp = udl(rng);
			int_type n(tmp), m(n);
			if (promote_dist(rng) && m.is_static()) {
				m.promote();
			}
			BOOST_CHECK_EQUAL(n.hash(),m.hash());
			BOOST_CHECK_EQUAL(n.hash(),std::hash<int_type>()(m));
		}
		for (int i = 0; i < ntries; ++i) {
			auto tmp = udl(rng);
			int_type n(int_type{tmp} * tmp), m(n);
			if (promote_dist(rng)) {
				n.negate();
				m.negate();
			}
			if (promote_dist(rng) && m.is_static()) {
				m.promote();
			}
			BOOST_CHECK_EQUAL(n.hash(),m.hash());
		}
		std::uniform_int_distribution<unsigned long> udul(std::numeric_limits<unsigned long>::lowest(),std::numeric_limits<unsigned long>::max());
		for (int i = 0; i < ntries; ++i) {
			auto tmp = udul(rng);
			int_type n(tmp), m(n);
			if (promote_dist(rng) && m.is_static()) {
				m.promote();
			}
			BOOST_CHECK_EQUAL(n.hash(),m.hash());
			BOOST_CHECK_EQUAL(n.hash(),std::hash<int_type>()(m));
		}
		for (int i = 0; i < ntries; ++i) {
			auto tmp = udul(rng);
			int_type n(int_type{tmp} * tmp), m(n);
			if (promote_dist(rng)) {
				n.negate();
				m.negate();
			}
			if (promote_dist(rng) && m.is_static()) {
				m.promote();
			}
			BOOST_CHECK_EQUAL(n.hash(),m.hash());
		}
		std::uniform_int_distribution<unsigned long long> udull(std::numeric_limits<unsigned long long>::lowest(),std::numeric_limits<unsigned long long>::max());
		for (int i = 0; i < ntries; ++i) {
			auto tmp = udull(rng);
			int_type n(tmp), m(n);
			if (promote_dist(rng) && m.is_static()) {
				m.promote();
			}
			BOOST_CHECK_EQUAL(n.hash(),m.hash());
			BOOST_CHECK_EQUAL(n.hash(),std::hash<int_type>()(m));
		}
		for (int i = 0; i < ntries; ++i) {
			auto tmp = udull(rng);
			int_type n(int_type{tmp} * tmp), m(n);
			if (promote_dist(rng)) {
				n.negate();
				m.negate();
			}
			if (promote_dist(rng) && m.is_static()) {
				m.promote();
			}
			BOOST_CHECK_EQUAL(n.hash(),m.hash());
		}
		// Try some extremals.
		{
		int_type n(std::numeric_limits<long long>::max()), m(n);
		if (n.is_static()) {
			n.promote();
		}
		BOOST_CHECK_EQUAL(n.hash(),m.hash());
		}
		{
		int_type n(std::numeric_limits<long long>::lowest()), m(n);
		if (n.is_static()) {
			n.promote();
		}
		BOOST_CHECK_EQUAL(n.hash(),m.hash());
		}
		{
		int_type n(std::numeric_limits<double>::max()), m(n);
		if (n.is_static()) {
			n.promote();
		}
		BOOST_CHECK_EQUAL(n.hash(),m.hash());
		}
		{
		int_type n(std::numeric_limits<double>::lowest()), m(n);
		if (n.is_static()) {
			n.promote();
		}
		BOOST_CHECK_EQUAL(n.hash(),m.hash());
		}
	}
};

BOOST_AUTO_TEST_CASE(mp_integer_hash_test)
{
	boost::mpl::for_each<size_types>(hash_tester());
}

struct partial_tester
{
	template <typename T>
	void operator()(const T &)
	{
		typedef mp_integer<T::value> int_type;
		BOOST_CHECK(is_differentiable<int_type>::value);
		int_type n;
		BOOST_CHECK_EQUAL(math::partial(n,""),0);
		n = 5;
		BOOST_CHECK_EQUAL(math::partial(n,"abc"),0);
		n = -5;
		BOOST_CHECK_EQUAL(math::partial(n,"def"),0);
	}
};

BOOST_AUTO_TEST_CASE(mp_integer_partial_test)
{
	boost::mpl::for_each<size_types>(partial_tester());
}

struct evaluate_tester
{
	template <typename T>
	void operator()(const T &)
	{
		typedef mp_integer<T::value> int_type;
		using d_type = std::unordered_map<std::string,double>;
		BOOST_CHECK((is_evaluable<int_type,int>::value));
		BOOST_CHECK((is_evaluable<int_type,int_type>::value));
		BOOST_CHECK((is_evaluable<int_type,double>::value));
		int_type n;
		BOOST_CHECK_EQUAL(math::evaluate(n,d_type{}),0);
		BOOST_CHECK_EQUAL(math::evaluate(n,d_type{{"foo",5.}}),0);
		n = -1;
		BOOST_CHECK_EQUAL(math::evaluate(n,d_type{{"foo",6.}}),-1);
		n = 101;
		BOOST_CHECK_EQUAL(math::evaluate(n,d_type{{"bar",6.},{"baz",.7}}),101);
	}
};

BOOST_AUTO_TEST_CASE(mp_integer_evaluate_test)
{
	boost::mpl::for_each<size_types>(evaluate_tester());
}

struct subs_tester
{
	template <typename T>
	void operator()(const T &)
	{
		typedef mp_integer<T::value> int_type;
		BOOST_CHECK((!has_subs<int_type,int_type>::value));
		BOOST_CHECK((!has_subs<int_type,int>::value));
	}
};

BOOST_AUTO_TEST_CASE(mp_integer_subs_test)
{
	boost::mpl::for_each<size_types>(subs_tester());
}

struct integrable_tester
{
	template <typename T>
	void operator()(const T &)
	{
		typedef mp_integer<T::value> int_type;
		BOOST_CHECK(!is_integrable<int_type>::value);
	}
};

BOOST_AUTO_TEST_CASE(mp_integer_integrable_test)
{
	boost::mpl::for_each<size_types>(integrable_tester());
}

BOOST_AUTO_TEST_CASE(mp_integer_literal_test)
{
	auto n0 = 12345_z;
	BOOST_CHECK((std::is_same<integer,decltype(n0)>::value));
	BOOST_CHECK_EQUAL(n0,12345);
	n0 = -456_z;
	BOOST_CHECK_EQUAL(n0,-456l);
	BOOST_CHECK_THROW((n0 = -1234.5_z),std::invalid_argument);
	BOOST_CHECK_EQUAL(n0,-456l);
}

struct mpz_view_tester
{
	template <typename T>
	void operator()(const T &)
	{
		typedef mp_integer<T::value> int_type;
		int_type n0;
		{
		auto v0 = n0.get_mpz_view();
		BOOST_CHECK_EQUAL(mpz_sgn(static_cast<detail::mpz_struct_t const *>(v0)),0);
		// TT checks.
		BOOST_CHECK(!std::is_copy_constructible<decltype(v0)>::value);
		BOOST_CHECK(std::is_move_constructible<decltype(v0)>::value);
		BOOST_CHECK(!std::is_copy_assignable<typename std::add_lvalue_reference<decltype(v0)>::type>::value);
		BOOST_CHECK(!std::is_move_assignable<typename std::add_lvalue_reference<decltype(v0)>::type>::value);
		}
		n0 = -1;
		{
		auto v0 = n0.get_mpz_view();
		BOOST_CHECK_EQUAL(mpz_cmp_si(static_cast<detail::mpz_struct_t const *>(v0),long(-1)),0);
		}
		n0 = 2;
		{
		auto v0 = n0.get_mpz_view();
		BOOST_CHECK_EQUAL(mpz_cmp_si(static_cast<detail::mpz_struct_t const *>(v0),long(2)),0);
		}
		// Random tests.
		std::uniform_int_distribution<int> ud(std::numeric_limits<int>::min(),std::numeric_limits<int>::max());
		mpz_raii m;
		for (int i = 0; i < ntries; ++i) {
			auto tmp = ud(rng);
			::mpz_set_si(&m.m_mpz,static_cast<long>(tmp));
			int_type n1(tmp);
			auto v1 = n1.get_mpz_view();
			BOOST_CHECK_EQUAL(::mpz_cmp(v1,&m.m_mpz),0);
			BOOST_CHECK_EQUAL(::mpz_cmp(&m.m_mpz,v1),0);
			BOOST_CHECK_EQUAL(::mpz_cmp(&m.m_mpz,v1.get()),0);
		}
	}
};

BOOST_AUTO_TEST_CASE(mp_integer_mpz_view_test)
{
	boost::mpl::for_each<size_types>(mpz_view_tester());
}

struct ipow_subs_tester
{
	template <typename T>
	void operator()(const T &)
	{
		typedef mp_integer<T::value> int_type;
		BOOST_CHECK((!has_ipow_subs<int_type,int_type>::value));
		BOOST_CHECK((!has_ipow_subs<int_type,int>::value));
		BOOST_CHECK((!has_ipow_subs<int_type,long>::value));
		BOOST_CHECK((!has_ipow_subs<int_type,double>::value));
	}
};

BOOST_AUTO_TEST_CASE(mp_integer_ipow_subs_test)
{
	boost::mpl::for_each<size_types>(ipow_subs_tester());
}

struct serialization_tester
{
	template <typename T>
	void operator()(const T &)
	{
		typedef mp_integer<T::value> int_type;
		std::uniform_int_distribution<int> int_dist(std::numeric_limits<int>::min(),
			std::numeric_limits<int>::max()), bool_dist(0,1);
		int_type tmp;
		for (int i = 0; i < ntries; ++i) {
			int_type n(int_dist(rng));
			std::stringstream ss;
			{
			boost::archive::text_oarchive oa(ss);
			oa << n;
			}
			{
			boost::archive::text_iarchive ia(ss);
			ia >> tmp;
			}
			BOOST_CHECK_EQUAL(tmp,n);
			BOOST_CHECK_EQUAL(tmp.is_static(),n.is_static());
			// Randomly promote tmp if possible. The idea is that we later
			// deserialize a small integer into it, then tmp should also switch
			// back to being static.
			if (tmp.is_static() && bool_dist(rng)) {
				tmp.promote();
			}
		}
		// Deserialize a large integer into "a" first, then deserialize
		// a small one and check that "a" is static. This is an explicit case
		// of the procedure explained above.
		int_type a, b(std::numeric_limits<long long>::max());
		std::stringstream ss;
		{
			boost::archive::text_oarchive oa(ss);
			oa << b;
		}
		{
			boost::archive::text_iarchive ia(ss);
			ia >> a;
		}
		ss.str("");
		BOOST_CHECK_EQUAL(a,b);
		b = 1;
		{
			boost::archive::text_oarchive oa(ss);
			oa << b;
		}
		{
			boost::archive::text_iarchive ia(ss);
			ia >> a;
		}
		BOOST_CHECK_EQUAL(a,1);
		BOOST_CHECK(a.is_static());
	}
};

BOOST_AUTO_TEST_CASE(mp_integer_serialization_test)
{
	boost::mpl::for_each<size_types>(serialization_tester());
}

struct static_is_unitary_tester
{
	template <typename T>
	void operator()(const T &)
	{
		typedef detail::static_integer<T::value> int_type;
		const auto limb_bits = int_type::limb_bits;
		int_type n1;
		BOOST_CHECK(!n1.is_unitary());
		int_type n2(-1);
		BOOST_CHECK(!n2.is_unitary());
		int_type n3(1);
		BOOST_CHECK(n3.is_unitary());
		n3.set_bit(limb_bits);
		BOOST_CHECK(!n3.is_unitary());
		int_type n4(1);
		BOOST_CHECK(n4.is_unitary());
		n4 *= int_type(-1);
		BOOST_CHECK(!n4.is_unitary());
		n4 *= int_type(-1);
		BOOST_CHECK(n4.is_unitary());
		n4 *= int_type(0);
		BOOST_CHECK(!n4.is_unitary());
	}
};

BOOST_AUTO_TEST_CASE(mp_integer_static_integer_is_unitary_test)
{
	boost::mpl::for_each<size_types>(static_is_unitary_tester());
}

struct is_unitary_tester
>>>>>>> a5b790e8
{
	template <typename T>
	void operator()(const T &)
	{
<<<<<<< HEAD
		using z_type = mp_integer<T::value>;
		BOOST_CHECK(has_exact_ring_operations<z_type>::value);
		BOOST_CHECK(has_exact_ring_operations<const z_type>::value);
		BOOST_CHECK(has_exact_ring_operations<z_type &&>::value);
		BOOST_CHECK(has_exact_ring_operations<volatile z_type &&>::value);
	}
};

BOOST_AUTO_TEST_CASE(mp_integer_ero_test)
{
	boost::mpl::for_each<size_types>(ero_tester());
=======
		typedef mp_integer<T::value> int_type;
		BOOST_CHECK(has_is_unitary<int_type>::value);
		std::uniform_int_distribution<int> int_dist(-10,10), bool_dist(0,1);
		for (int i = 0; i < ntries; ++i) {
			int tmp_int = int_dist(rng);
			int_type tmp(tmp_int);
			// Randomly promote.
			if (tmp.is_static() && bool_dist(rng)) {
				tmp.promote();
			}
			BOOST_CHECK_EQUAL(tmp_int == 1,tmp.is_unitary());
			BOOST_CHECK_EQUAL(tmp_int == 1,math::is_unitary(tmp));
		}
	}
};

BOOST_AUTO_TEST_CASE(mp_integer_is_unitary_test)
{
	boost::mpl::for_each<size_types>(is_unitary_tester());
>>>>>>> a5b790e8
}<|MERGE_RESOLUTION|>--- conflicted
+++ resolved
@@ -1368,9 +1368,6 @@
 	boost::mpl::for_each<size_types>(math_divexact_tester());
 }
 
-<<<<<<< HEAD
-struct ero_tester
-=======
 struct static_hash_tester
 {
 	template <typename U>
@@ -1860,12 +1857,36 @@
 }
 
 struct is_unitary_tester
->>>>>>> a5b790e8
-{
-	template <typename T>
-	void operator()(const T &)
-	{
-<<<<<<< HEAD
+{
+	template <typename T>
+	void operator()(const T &)
+	{
+		typedef mp_integer<T::value> int_type;
+		BOOST_CHECK(has_is_unitary<int_type>::value);
+		std::uniform_int_distribution<int> int_dist(-10,10), bool_dist(0,1);
+		for (int i = 0; i < ntries; ++i) {
+			int tmp_int = int_dist(rng);
+			int_type tmp(tmp_int);
+			// Randomly promote.
+			if (tmp.is_static() && bool_dist(rng)) {
+				tmp.promote();
+			}
+			BOOST_CHECK_EQUAL(tmp_int == 1,tmp.is_unitary());
+			BOOST_CHECK_EQUAL(tmp_int == 1,math::is_unitary(tmp));
+		}
+	}
+};
+
+BOOST_AUTO_TEST_CASE(mp_integer_is_unitary_test)
+{
+	boost::mpl::for_each<size_types>(is_unitary_tester());
+}
+
+struct ero_tester
+{
+	template <typename T>
+	void operator()(const T &)
+	{
 		using z_type = mp_integer<T::value>;
 		BOOST_CHECK(has_exact_ring_operations<z_type>::value);
 		BOOST_CHECK(has_exact_ring_operations<const z_type>::value);
@@ -1877,25 +1898,4 @@
 BOOST_AUTO_TEST_CASE(mp_integer_ero_test)
 {
 	boost::mpl::for_each<size_types>(ero_tester());
-=======
-		typedef mp_integer<T::value> int_type;
-		BOOST_CHECK(has_is_unitary<int_type>::value);
-		std::uniform_int_distribution<int> int_dist(-10,10), bool_dist(0,1);
-		for (int i = 0; i < ntries; ++i) {
-			int tmp_int = int_dist(rng);
-			int_type tmp(tmp_int);
-			// Randomly promote.
-			if (tmp.is_static() && bool_dist(rng)) {
-				tmp.promote();
-			}
-			BOOST_CHECK_EQUAL(tmp_int == 1,tmp.is_unitary());
-			BOOST_CHECK_EQUAL(tmp_int == 1,math::is_unitary(tmp));
-		}
-	}
-};
-
-BOOST_AUTO_TEST_CASE(mp_integer_is_unitary_test)
-{
-	boost::mpl::for_each<size_types>(is_unitary_tester());
->>>>>>> a5b790e8
 }