--- conflicted
+++ resolved
@@ -40,15 +40,6 @@
 #include <unordered_set>
 #include <vector>
 
-<<<<<<< HEAD
-#if defined(__GNUC__)
-#include <cstdlib>
-#include <cxxabi.h>
-#include <memory>
-#endif
-
-=======
->>>>>>> b1a8cb6d
 #include "../src/config.hpp"
 #include "../src/detail/demangle.hpp"
 #include "type_system.hpp"
@@ -62,24 +53,6 @@
 std::unordered_map<std::type_index, bp::object> et_map;
 std::unordered_map<std::string, std::unordered_map<std::vector<std::type_index>, std::type_index, v_idx_hasher>>
     gtg_map;
-<<<<<<< HEAD
-
-std::string demangled_type_name(const std::type_index &t_idx)
-{
-#if defined(__GNUC__)
-    int status = -4;
-    // NOTE: abi::__cxa_demangle will return a pointer allocated by std::malloc, which we will delete via std::free.
-    std::unique_ptr<char, void (*)(void *)> res{::abi::__cxa_demangle(t_idx.name(), nullptr, nullptr, &status),
-                                                std::free};
-    return (status == 0) ? std::string(res.get()) : std::string(t_idx.name());
-#else
-    // TODO demangling for other platforms. E.g.,
-    // http://stackoverflow.com/questions/13777681/demangling-in-msvc
-    return std::string(t_idx.name());
-#endif
-}
-=======
->>>>>>> b1a8cb6d
 
 bp::object type_generator::operator()() const
 {
@@ -87,11 +60,7 @@
     if (it == et_map.end()) {
         ::PyErr_SetString(
             PyExc_TypeError,
-<<<<<<< HEAD
-            (std::string("the type '") + demangled_type_name(m_t_idx) + "' has not been exposed").c_str());
-=======
             (std::string("the type '") + piranha::detail::demangle(m_t_idx) + "' has not been exposed").c_str());
->>>>>>> b1a8cb6d
         bp::throw_error_already_set();
     }
     return it->second;
@@ -99,11 +68,7 @@
 
 std::string type_generator::repr() const
 {
-<<<<<<< HEAD
-    return std::string("Type generator for the C++ type '") + demangled_type_name(m_t_idx) + "'";
-=======
     return std::string("Type generator for the C++ type '") + piranha::detail::demangle(m_t_idx) + "'";
->>>>>>> b1a8cb6d
 }
 
 std::size_t v_idx_hasher::operator()(const std::vector<std::type_index> &v) const
@@ -147,11 +112,7 @@
 {
     std::string tv_name = "[";
     for (decltype(v_t_idx.size()) i = 0u; i < v_t_idx.size(); ++i) {
-<<<<<<< HEAD
-        tv_name += demangled_type_name(v_t_idx[i]);
-=======
         tv_name += piranha::detail::demangle(v_t_idx[i]);
->>>>>>> b1a8cb6d
         if (i != v_t_idx.size() - 1u) {
             tv_name += ",";
         }
