--- conflicted
+++ resolved
@@ -115,7 +115,7 @@
 /**
  * This class represents multivariate polynomials as collections of multivariate polynomial terms.
  * \p Cf represents the ring over which the polynomial is defined, while \p Key represents the monomial type.
- * 
+ *
  * Polynomials support an automatic degree-based truncation mechanism, disabled by default, which comes into play during
  * polynomial multiplication. It allows to discard automatically all those terms, generated during series multiplication,
  * whose total or partial degree is greater than a specified limit. This mechanism can be configured via a set of
@@ -123,25 +123,25 @@
  * - the total and partial degree of the series are represented by the same type \p D,
  * - all the truncation-related requirements in piranha::power_series are satsified,
  * - the type \p D is subtractable and the type resulting from the subtraction is still \p D.
- * 
+ *
  * This class satisfies the piranha::is_series type trait.
  * ## Type requirements ##
- * 
+ *
  * \p Cf must be suitable for use in piranha::series as first template argument,
  * \p Key must be an instance of either piranha::monomial or piranha::kronecker_monomial.
- * 
+ *
  * ## Exception safety guarantee ##
- * 
+ *
  * This class provides the same guarantee as the base series type it derives from.
- * 
+ *
  * ## Move semantics ##
- * 
+ *
  * Move semantics is equivalent to the move semantics of the base series type it derives from.
  *
  * ## Serialization ##
  *
  * This class supports serialization if the underlying coefficient and key types do.
- * 
+ *
  * @author Francesco Biscani (bluescarni@gmail.com)
  */
 // TODO: fix the ctor and assignment from string with proper uniform enabling.
@@ -372,9 +372,9 @@
 		/**
 		 * Will construct a univariate polynomial made of a single term with unitary coefficient and exponent, representing
 		 * the symbolic variable \p name. The type of \p name must be a string type (either C or C++).
-		 * 
+		 *
 		 * @param[in] name name of the symbolic variable that the polynomial will represent.
-		 * 
+		 *
 		 * @throws unspecified any exception thrown by:
 		 * - piranha::symbol_set::add(),
 		 * - the constructor of piranha::symbol from string,
@@ -405,11 +405,11 @@
 		/// Assignment from symbol name (C string).
 		/**
 		 * Equivalent to invoking the constructor from symbol name and assigning the result to \p this.
-		 * 
+		 *
 		 * @param[in] name name of the symbolic variable that the polynomial will represent.
-		 * 
+		 *
 		 * @return reference to \p this.
-		 * 
+		 *
 		 * @throws unspecified any exception thrown by the constructor from symbol name.
 		 */
 		polynomial &operator=(const char *name)
@@ -420,11 +420,11 @@
 		/// Assignment from symbol name (C++ string).
 		/**
 		 * Equivalent to invoking the constructor from symbol name and assigning the result to \p this.
-		 * 
+		 *
 		 * @param[in] name name of the symbolic variable that the polynomial will represent.
-		 * 
+		 *
 		 * @return reference to \p this.
-		 * 
+		 *
 		 * @throws unspecified any exception thrown by the constructor from symbol name.
 		 */
 		polynomial &operator=(const std::string &name)
@@ -438,17 +438,17 @@
 		 * \note
 		 * This method is enabled only if piranha::series::pow() can be called with exponent \p x
 		 * and the key type can be raised to the power of \p x via its exponentiation method.
-		 * 
+		 *
 		 * This exponentiation override will check if the polynomial consists of a single-term with non-unitary
 		 * key. In that case, the return polynomial will consist of a single term with coefficient computed via
 		 * piranha::math::pow() and key computed via the monomial exponentiation method.
-		 * 
+		 *
 		 * Otherwise, the base (i.e., default) exponentiation method will be used.
-		 * 
+		 *
 		 * @param[in] x exponent.
-		 * 
+		 *
 		 * @return \p this to the power of \p x.
-		 * 
+		 *
 		 * @throws unspecified any exception thrown by:
 		 * - the <tt>is_unitary()</tt> and exponentiation methods of the key type,
 		 * - piranha::math::pow(),
@@ -492,15 +492,15 @@
 		 * This method will attempt to compute the antiderivative of the polynomial term by term. If the term's coefficient does not depend on
 		 * the integration variable, the result will be calculated via the integration of the corresponding monomial.
 		 * Integration with respect to a variable appearing to the power of -1 will fail.
-		 * 
+		 *
 		 * Otherwise, a strategy of integration by parts is attempted, its success depending on the integrability
 		 * of the coefficient and on the value of the exponent of the integration variable. The integration will
 		 * fail if the exponent is negative or non-integral.
-		 * 
+		 *
 		 * @param[in] name integration variable.
-		 * 
+		 *
 		 * @return the antiderivative of \p this with respect to \p name.
-		 * 
+		 *
 		 * @throws std::invalid_argument if the integration procedure fails.
 		 * @throws unspecified any exception thrown by:
 		 * - piranha::symbol construction,
@@ -777,13 +777,13 @@
  * ## Type requirements ##
  *
  * \p Series must be suitable for use in piranha::base_series_multiplier.
- * 
+ *
  * ## Exception safety guarantee ##
- * 
+ *
  * This class provides the same guarantee as piranha::base_series_multiplier.
- * 
+ *
  * ## Move semantics ##
- * 
+ *
  * Move semantics is equivalent to piranha::base_series_multiplier's move semantics.
  */
 template <typename Series>
@@ -940,10 +940,10 @@
 		 *   the limits of the integral type.
 		 *
 		 * If any check fails, a runtime error will be produced.
-		 * 
+		 *
 		 * @param[in] s1 first series operand.
 		 * @param[in] s2 second series operand.
-		 * 
+		 *
 		 * @throws std::overflow_error if a bounds check, as described above, fails.
 		 * @throws unspecified any exception thrown by the base constructor.
 		 */
@@ -967,7 +967,7 @@
 		 * with base_series_multiplier::plain_multiplier or a different algorithm.
 		 *
 		 * @return the result of the multiplication of the input series operands.
-		 * 
+		 *
 		 * @throws std::overflow_error in case of (unlikely) overflow errors.
 		 * @throws unspecified any exception thrown by:
 		 * - piranha::base_series_multiplier::plain_multiplication(),
@@ -1139,72 +1139,6 @@
 		}
 		void sparse_kronecker_multiplication(Series &retval,const unsigned &n_threads) const
 		{
-<<<<<<< HEAD
-			explicit dts_type(const std::vector<NKType> &nk1, const std::vector<NKType> &nk2):
-				m_new_keys1(nk1),m_new_keys2(nk2)
-			{}
-			template <typename Task>
-			bool operator()(const Task &t1, const Task &t2) const
-			{
-				return m_new_keys1[t1.m_b1.first].first + m_new_keys2[t1.m_b2.first].first <
-					m_new_keys1[t2.m_b1.first].first + m_new_keys2[t2.m_b2.first].first;
-			}
-			const std::vector<NKType>	&m_new_keys1;
-			const std::vector<NKType>	&m_new_keys2;
-		};
-		// Dense multiplication method.
-		void dense_multiplication(Series &retval, const unsigned &n_threads) const
-		{
-			// Vectors of minimum / maximum values, cast to hardware int.
-			std::vector<value_type> mins;
-			std::transform(m_minmax_values.begin(),m_minmax_values.end(),std::back_inserter(mins),[](const std::pair<integer,integer> &p) {
-				return static_cast<value_type>(p.first);
-			});
-			std::vector<value_type> maxs;
-			std::transform(m_minmax_values.begin(),m_minmax_values.end(),std::back_inserter(maxs),[](const std::pair<integer,integer> &p) {
-				return static_cast<value_type>(p.second);
-			});
-			// Build the encoding vector.
-			std::vector<value_type> c_vec;
-			integer f_delta(1);
-			std::transform(m_minmax_values.begin(),m_minmax_values.end(),std::back_inserter(c_vec),
-				[&f_delta](const std::pair<integer,integer> &p) -> value_type {
-					auto old(f_delta);
-					f_delta *= p.second - p.first + 1;
-					return static_cast<value_type>(old);
-			});
-			// Try casting final delta.
-			(void)static_cast<value_type>(f_delta);
-			// Compute hmax and hmin.
-			piranha_assert(m_minmax_values.size() == c_vec.size());
-			const auto h_minmax = std::inner_product(m_minmax_values.begin(),m_minmax_values.end(),c_vec.begin(),
-				std::make_pair(integer(0),integer(0)),
-				[](const std::pair<integer,integer> &p1, const std::pair<integer,integer> &p2) {
-					return std::make_pair(p1.first + p2.first,p1.second + p2.second);
-				},[](const std::pair<integer,integer> &p, const value_type &value) {
-					return std::make_pair(p.first * value,p.second * value);
-				}
-			);
-			piranha_assert(f_delta == h_minmax.second - h_minmax.first + 1);
-			// Try casting hmax and hmin.
-			const auto hmin = static_cast<value_type>(h_minmax.first);
-			const auto hmax = static_cast<value_type>(h_minmax.second);
-			// Encoding functor.
-			typedef typename term_type::key_type::v_type unpack_type;
-			auto encoder = [&c_vec,hmin,&mins](const unpack_type &v) -> value_type {
-				piranha_assert(c_vec.size() == v.size());
-				piranha_assert(c_vec.size() == mins.size());
-				decltype(mins.size()) i = 0u;
-				value_type result = std::inner_product(c_vec.begin(),c_vec.end(),v.begin(),value_type(0),
-					std::plus<value_type>(),[&i,&mins](const value_type &c, const value_type &n) -> value_type {
-						const decltype(mins.size()) old_i = i;
-						++i;
-						piranha_assert(n >= mins[old_i]);
-						return static_cast<value_type>(c * (n - mins[old_i]));
-					}
-				);
-				return static_cast<value_type>(result + hmin);
-=======
 			using bucket_size_type = typename base::bucket_size_type;
 			using size_type = typename base::size_type;
 			using term_type = typename Series::term_type;
@@ -1223,7 +1157,6 @@
 			// of a term into retval.
 			auto r_bucket = [&container](term_type const *p) {
 				return container._bucket_from_hash(p->hash());
->>>>>>> 2b95a15d
 			};
 			// Sort input terms according to bucket positions in retval.
 			auto term_cmp = [&r_bucket](term_type const *p1, term_type const *p2)
@@ -1254,28 +1187,6 @@
 				if (end != start) {
 					out.emplace_back(std::get<0u>(t),start,end);
 				}
-<<<<<<< HEAD
-			}
-			// Build the return value.
-			// Append the final delta to the coding vector for use in the decoding routine.
-			c_vec.push_back(static_cast<value_type>(f_delta));
-			// Temp vector for decoding.
-			std::vector<value_type> tmp_v;
-			tmp_v.resize(boost::numeric_cast<decltype(tmp_v.size())>(this->m_s1->m_symbol_set.size()));
-			piranha_assert(c_vec.size() - 1u == tmp_v.size());
-			piranha_assert(mins.size() == tmp_v.size());
-			auto decoder = [&tmp_v,&c_vec,&mins,&maxs](const value_type &n) {
-				decltype(c_vec.size()) i = 0u;
-				std::generate(tmp_v.begin(),tmp_v.end(),
-					[&n,&i,&mins,&maxs,&c_vec]() -> value_type
-				{
-					auto res = (n % c_vec[i + 1u]) / c_vec[i] + mins[i];
-					piranha_assert(res >= mins[i] && res <= maxs[i]);
-					++i;
-					return static_cast<value_type>(res);
-				});
-=======
->>>>>>> 2b95a15d
 			};
 			// End of the container, always the same value.
 			const auto it_end = container.end();
@@ -1332,22 +1243,7 @@
 					// Iterate over the tasks and run the multiplication.
 					term_type tmp_term;
 					for (const auto &t: tasks) {
-<<<<<<< HEAD
-						auto t1_ptr = std::get<0u>(t);
-						start = std::get<1u>(t);
-						end = std::get<2u>(t);
-						const auto size = static_cast<index_type>(end - start);
-						piranha_assert(size != 0u);
-						fast_functor_type f(&t1_ptr,1u,start,size,retval);
-						for (index_type i = 0u; i < size; ++i) {
-							f(0u,i);
-							f.insert();
-						}
-						piranha_assert((n_mults += size,true));
-						insertion_count = static_cast<bucket_size_type>(insertion_count + f.m_insertion_count);
-=======
 						task_consume(t,tmp_term);
->>>>>>> 2b95a15d
 					}
 					this->sanitise_series(retval,n_threads);
 					this->finalise_series(retval,n_threads);
@@ -1422,32 +1318,6 @@
 						}
 						task_split(t,cur_tasks);
 					}
-<<<<<<< HEAD
-				}
-				// Sort the tasks in ascending order for the first write bucket index.
-				std::stable_sort(tasks.begin(),tasks.end(),[&retval](const task_type &t1, const task_type &t2) {
-					return retval.m_container._bucket_from_hash(std::get<0u>(t1)->hash()) + retval.m_container._bucket_from_hash((*std::get<1u>(t1))->hash()) <
-						retval.m_container._bucket_from_hash(std::get<0u>(t2)->hash()) + retval.m_container._bucket_from_hash((*std::get<1u>(t2))->hash());
-				});
-				// Perform the multiplications.
-				bucket_size_type ins_count(0);
-				for (const auto &t: tasks) {
-					auto t1_ptr = std::get<0u>(t);
-					start = std::get<1u>(t);
-					end = std::get<2u>(t);
-					// NOTE: cast is safe, end - start cannot be larger than the size of v2.
-					const auto size = static_cast<index_type>(end - start);
-					piranha_assert(size != 0u);
-					// NOTE: here we will need to re-evaluate the use of this functor, as now the blocks have
-					// always a size of 1 term in the first series. There might be some performance gains to be had
-					// by switching to a simpler implementation.
-					fast_functor_type f(&t1_ptr,1u,start,size,retval);
-					for (index_type i = 0u; i < size; ++i) {
-						f(0u,i);
-						piranha_assert(retval.m_container._bucket_from_hash(f.m_tmp[0u].hash()) >= a &&
-							retval.m_container._bucket_from_hash(f.m_tmp[0u].hash()) < b);
-						f.insert();
-=======
 					// Second batch of tasks.
 					// Note: we can always compute a,b + bucket_count because of the limits on the maximum value of
 					// bucket_count.
@@ -1458,7 +1328,6 @@
 							break;
 						}
 						task_split(t,cur_tasks);
->>>>>>> 2b95a15d
 					}
 					// Sort the task vector.
 					std::stable_sort(cur_tasks.begin(),cur_tasks.end(),task_cmp);
