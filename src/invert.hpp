/* Copyright 2009-2016 Francesco Biscani (bluescarni@gmail.com)

This file is part of the Piranha library.

The Piranha library is free software; you can redistribute it and/or modify
it under the terms of either:

  * the GNU Lesser General Public License as published by the Free
    Software Foundation; either version 3 of the License, or (at your
    option) any later version.

or

  * the GNU General Public License as published by the Free Software
    Foundation; either version 3 of the License, or (at your option) any
    later version.

or both in parallel, as here.

The Piranha library is distributed in the hope that it will be useful, but
WITHOUT ANY WARRANTY; without even the implied warranty of MERCHANTABILITY
or FITNESS FOR A PARTICULAR PURPOSE.  See the GNU General Public License
for more details.

You should have received copies of the GNU General Public License and the
GNU Lesser General Public License along with the Piranha library.  If not,
see https://www.gnu.org/licenses/. */

#ifndef PIRANHA_INVERT_HPP
#define PIRANHA_INVERT_HPP

#include <type_traits>

#include "detail/sfinae_types.hpp"
#include "pow.hpp"

namespace piranha
{

namespace math
{

<<<<<<< HEAD
/// Default implementation of piranha::math::invert().
template <typename T, typename = void>
struct invert_impl
{
	/// Call operator.
	/**
	 * \note
	 * This operator is enabled only if the expression <tt>%math::pow(x,-1)</tt> is well-formed.
	 *
	 * @param[in] x argument for the inversion.
	 *
	 * @return <tt>%math::pow(x,-1)</tt>
	 *
	 * @throws unspecified any exception thrown by math::pow().
	 */
	template <typename U>
	auto operator()(const U &x) const -> decltype(math::pow(x,-1))
	{
		return math::pow(x,-1);
	}
=======
/// Default functor for the implementation of piranha::math::invert().
/**
 * This functor should be specialised via the \p std::enable_if mechanism. The call operator
 * will call piranha::math::pow() with an exponent of <tt>-1</tt>, and it is enabled only
 * if integral exponentiation is supported by the argument type.
 */
template <typename T, typename = void>
struct invert_impl {
    /// Call operator.
    /**
     * @param[in] x argument for the inversion,
     *
     * @return piranha::math::pow(x,-1).
     *
     * @throws unspecified any exception thrown by piranha::math::pow().
     */
    template <typename U>
    auto operator()(const U &x) const -> decltype(math::pow(x, -1))
    {
        return math::pow(x, -1);
    }
>>>>>>> 1720868b
};

/// Compute the inverse.
/**
 * Return the multiplicative inverse of \p x. The actual implementation of this function is in the
 * piranha::math::invert_impl functor's
 * call operator.
 *
 * @param[in] x argument.
 *
 * @return the multiplicative inverse of \p x.
 *
 * @throws unspecified any exception thrown by the call operator of the piranha::math::invert_impl functor.
 */
template <typename T>
inline auto invert(const T &x) -> decltype(invert_impl<T>()(x))
{
    return invert_impl<T>()(x);
}
}

/// Type trait for invertible types.
/**
 * The type trait will be \p true if piranha::math::invert() can be successfully called with on type \p T.
 *
 * The call to piranha::math::invert() will be tested with const reference arguments.
 */
template <typename T>
class is_invertible : detail::sfinae_types
{
    template <typename T1>
    static auto test(const T1 &x) -> decltype(math::invert(x), void(), yes());
    static no test(...);

public:
    /// Value of the type trait.
    static const bool value = std::is_same<decltype(test(std::declval<T>())), yes>::value;
};

// Static init.
template <typename T>
const bool is_invertible<T>::value;
}

#endif<|MERGE_RESOLUTION|>--- conflicted
+++ resolved
@@ -40,28 +40,6 @@
 namespace math
 {
 
-<<<<<<< HEAD
-/// Default implementation of piranha::math::invert().
-template <typename T, typename = void>
-struct invert_impl
-{
-	/// Call operator.
-	/**
-	 * \note
-	 * This operator is enabled only if the expression <tt>%math::pow(x,-1)</tt> is well-formed.
-	 *
-	 * @param[in] x argument for the inversion.
-	 *
-	 * @return <tt>%math::pow(x,-1)</tt>
-	 *
-	 * @throws unspecified any exception thrown by math::pow().
-	 */
-	template <typename U>
-	auto operator()(const U &x) const -> decltype(math::pow(x,-1))
-	{
-		return math::pow(x,-1);
-	}
-=======
 /// Default functor for the implementation of piranha::math::invert().
 /**
  * This functor should be specialised via the \p std::enable_if mechanism. The call operator
@@ -83,7 +61,6 @@
     {
         return math::pow(x, -1);
     }
->>>>>>> 1720868b
 };
 
 /// Compute the inverse.
