/* Copyright 2009-2016 Francesco Biscani (bluescarni@gmail.com)

This file is part of the Piranha library.

The Piranha library is free software; you can redistribute it and/or modify
it under the terms of either:

  * the GNU Lesser General Public License as published by the Free
    Software Foundation; either version 3 of the License, or (at your
    option) any later version.

or

  * the GNU General Public License as published by the Free Software
    Foundation; either version 3 of the License, or (at your option) any
    later version.

or both in parallel, as here.

The Piranha library is distributed in the hope that it will be useful, but
WITHOUT ANY WARRANTY; without even the implied warranty of MERCHANTABILITY
or FITNESS FOR A PARTICULAR PURPOSE.  See the GNU General Public License
for more details.

You should have received copies of the GNU General Public License and the
GNU Lesser General Public License along with the Piranha library.  If not,
see https://www.gnu.org/licenses/. */

#ifndef PIRANHA_MP_INTEGER_HPP
#define PIRANHA_MP_INTEGER_HPP

#include <algorithm>
#include <array>
#include <boost/functional/hash.hpp>
#include <boost/numeric/conversion/cast.hpp>
#include <climits>
#include <cmath>
#include <cstddef>
#include <cstdint>
#include <functional>
#include <gmp.h>
#include <iostream>
#include <limits>
#include <sstream>
#include <stdexcept>
#include <string>
#include <type_traits>
#include <unordered_map>
#include <utility>
#include <vector>

#include "config.hpp"
#include "debug_access.hpp"
#include "detail/is_digit.hpp"
#include "detail/mp_rational_fwd.hpp"
#include "detail/mpfr.hpp"
#include "detail/real_fwd.hpp"
#include "detail/sfinae_types.hpp"
#include "detail/ulshift.hpp"
#include "exceptions.hpp"
#include "is_key.hpp"
#include "math.hpp"
#include "serialization.hpp"
#include "type_traits.hpp"

namespace piranha
{
namespace detail
{

// Small utility function to clear the upper n bits of an unsigned type.
// The static_casts are needed to work around integer promotions when
// operating on types smaller than unsigned int.
template <typename UInt>
inline UInt clear_top_bits(UInt input, unsigned n)
{
    static_assert(std::is_integral<UInt>::value && std::is_unsigned<UInt>::value, "Invalid type.");
    piranha_assert(n < unsigned(std::numeric_limits<UInt>::digits));
    return static_cast<UInt>(ulshift(input, n) >> n);
}

// Determine if the condition for using the optimised version
// of read_uint holds.
template <typename URet, unsigned IBits, unsigned RBits, typename UIn>
struct read_uint_opt {
    static const bool value = IBits == 0u && RBits == 0u && std::is_same<URet, UIn>::value;
};

// Considering an array of UIn (unsigned integrals) of a certain size as a continuous sequence of bits,
// read the index-th URet (unsigned integral) that can be extracted from the sequence of bits.
// The parameter IBits is the number of upper bits of UIn that should be discarded in the computation
// (i.e., not considered as part of the continuous sequence of bits). RBits has the same meaning,
// but for the output value: it's the number of upper bits that are not considered as part of the
// return type.
template <typename URet, unsigned IBits = 0u, unsigned RBits = 0u, typename UIn,
          typename std::enable_if<!read_uint_opt<URet, IBits, RBits, UIn>::value, int>::type = 0>
inline URet read_uint(const UIn *ptr, std::size_t size, std::size_t index)
{
    // We can work only with unsigned integer types.
    static_assert(std::is_integral<UIn>::value && std::is_unsigned<UIn>::value, "Invalid type.");
    static_assert(std::is_integral<URet>::value && std::is_unsigned<URet>::value, "Invalid type.");
    // Bit size of the return type.
    constexpr unsigned r_bits = static_cast<unsigned>(std::numeric_limits<URet>::digits);
    // Bit size of the input type.
    constexpr unsigned i_bits = static_cast<unsigned>(std::numeric_limits<UIn>::digits);
    // The ignored bits in the input type cannot be larger than or equal to its bit size.
    static_assert(IBits < i_bits, "Invalid ignored input bits size");
    // Same for for RBits.
    static_assert(RBits < r_bits, "Invalid ignored output bits size");
    // Bits effectively considered in the input type.
    constexpr unsigned ei_bits = i_bits - IBits;
    // Bits effectively considered in the output type.
    constexpr unsigned er_bits = r_bits - RBits;
    // Index in input array from where we will start reading, and bit index within
    // that element from which the actual reading will start.
    // NOTE: we need to protect against multiplication overflows in the upper level routine.
    std::size_t s_index = static_cast<std::size_t>((er_bits * index) / ei_bits),
                r_index = static_cast<std::size_t>((er_bits * index) % ei_bits);
    // Check that we are not going to read past the end.
    piranha_assert(s_index < size);
    // Check for null.
    piranha_assert(ptr != nullptr);
    // Init the return value as 0.
    URet retval = 0u;
    // Bits read so far.
    unsigned read_bits = 0u;
    while (s_index < size && read_bits < er_bits) {
        const unsigned unread_bits = er_bits - read_bits,
                       // This can be different from ei_bits only on the first iteration.
            available_bits = static_cast<unsigned>(ei_bits - r_index),
                       bits_to_read = (available_bits > unread_bits) ? unread_bits : available_bits;
        // On the first iteration, we might need to drop the first r_index bits.
        UIn tmp = static_cast<UIn>(ptr[s_index] >> r_index);
        // Zero out the bits we don't want to read.
        tmp = clear_top_bits(tmp, i_bits - bits_to_read);
        // Accumulate into return value.
        retval = static_cast<URet>(retval + (static_cast<URet>(tmp) << read_bits));
        // Update loop variables.
        read_bits += bits_to_read;
        ++s_index;
        r_index = 0u;
    }
    piranha_assert(s_index == size || read_bits == er_bits);
    return retval;
}

// This is an optimised version of the above, kicking in when:
// - we do not ignore any bit in input or output,
// - in and out types are the same.
// In this case, we can read directly the value from the pointer.
template <typename URet, unsigned IBits = 0u, unsigned RBits = 0u, typename UIn,
          typename std::enable_if<read_uint_opt<URet, IBits, RBits, UIn>::value, int>::type = 0>
inline URet read_uint(const UIn *ptr, std::size_t size, std::size_t index)
{
    (void)size;
    // We can work only with unsigned integer types.
    static_assert(std::is_integral<UIn>::value && std::is_unsigned<UIn>::value, "Invalid type.");
    static_assert(std::is_integral<URet>::value && std::is_unsigned<URet>::value, "Invalid type.");
    // Check that we are not going to read past the end.
    piranha_assert(index < size);
    // Check for null.
    piranha_assert(ptr != nullptr);
    return ptr[index];
}

// mpz_t is an array of some struct.
using mpz_struct_t = std::remove_extent<::mpz_t>::type;
// Integral types used for allocation size and number of limbs.
using mpz_alloc_t = decltype(std::declval<mpz_struct_t>()._mp_alloc);
using mpz_size_t = decltype(std::declval<mpz_struct_t>()._mp_size);

// Some misc tests to check that the mpz struct conforms to our expectations.
// This is crucial for the implementation of the union integer type.
struct expected_mpz_struct_t {
    mpz_alloc_t _mp_alloc;
    mpz_size_t _mp_size;
    ::mp_limb_t *_mp_d;
};

static_assert(sizeof(expected_mpz_struct_t) == sizeof(mpz_struct_t) && std::is_standard_layout<mpz_struct_t>::value
                  && std::is_standard_layout<expected_mpz_struct_t>::value && offsetof(mpz_struct_t, _mp_alloc) == 0u
                  && offsetof(mpz_struct_t, _mp_size) == offsetof(expected_mpz_struct_t, _mp_size)
                  && offsetof(mpz_struct_t, _mp_d) == offsetof(expected_mpz_struct_t, _mp_d)
                  && std::is_same<mpz_alloc_t, decltype(std::declval<mpz_struct_t>()._mp_alloc)>::value
                  && std::is_same<mpz_size_t, decltype(std::declval<mpz_struct_t>()._mp_size)>::value
                  && std::is_same<::mp_limb_t *, decltype(std::declval<mpz_struct_t>()._mp_d)>::value &&
                  // mp_bitcnt_t is used in shift operators, so we double-check it is unsigned. If it is not
                  // we might end up shifting by negative values, which is UB.
                  std::is_unsigned<::mp_bitcnt_t>::value &&
                  // Sanity check on GMP_LIMB_BITS. We use both GMP_LIMB_BITS and numeric_limits interchangeably,
                  // e.g., when using read_uint.
                  std::numeric_limits<::mp_limb_t>::digits == unsigned(GMP_LIMB_BITS),
              "Invalid mpz_t struct layout and/or GMP types.");

// Metaprogramming to select the limb/dlimb types.
template <int NBits>
struct si_limb_types {
    static_assert(NBits == 0, "Invalid limb size.");
};

#if defined(PIRANHA_UINT128_T)
// NOTE: we are lacking native 128 bit types on MSVC, it should be possible to implement them
// though using primitives like this:
// http://msdn.microsoft.com/en-us/library/windows/desktop/hh802931(v=vs.85).aspx
template <>
struct si_limb_types<64> {
    using limb_t = std::uint_least64_t;
    using dlimb_t = PIRANHA_UINT128_T;
    static_assert(static_cast<dlimb_t>(std::numeric_limits<limb_t>::max())
                      <= -dlimb_t(1) / std::numeric_limits<limb_t>::max(),
                  "128-bit integer is too narrow.");
    static const limb_t limb_bits = 64;
};
#endif

template <>
struct si_limb_types<32> {
    using limb_t = std::uint_least32_t;
    using dlimb_t = std::uint_least64_t;
    static const limb_t limb_bits = 32;
};

template <>
struct si_limb_types<16> {
    using limb_t = std::uint_least16_t;
    using dlimb_t = std::uint_least32_t;
    static const limb_t limb_bits = 16;
};

template <>
struct si_limb_types<8> {
    using limb_t = std::uint_least8_t;
    using dlimb_t = std::uint_least16_t;
    static const limb_t limb_bits = 8;
};

template <>
struct si_limb_types<0> : public si_limb_types<
#if defined(PIRANHA_UINT128_T)
                              64
#else
                              32
#endif
                              > {
};

// Simple RAII holder for GMP integers.
struct mpz_raii {
    mpz_raii()
    {
        ::mpz_init(&m_mpz);
<<<<<<< HEAD
        piranha_assert(m_mpz._mp_alloc > 0);
=======
        piranha_assert(m_mpz._mp_alloc >= 0);
>>>>>>> b1a8cb6d
    }
    mpz_raii(const mpz_raii &) = delete;
    mpz_raii(mpz_raii &&) = delete;
    mpz_raii &operator=(const mpz_raii &) = delete;
    mpz_raii &operator=(mpz_raii &&) = delete;
    ~mpz_raii()
    {
        piranha_assert(m_mpz._mp_d != nullptr);
        ::mpz_clear(&m_mpz);
    }
    mpz_struct_t m_mpz;
};

inline std::ostream &stream_mpz(std::ostream &os, const mpz_struct_t &mpz)
{
    const std::size_t size_base10 = ::mpz_sizeinbase(&mpz, 10);
    if (unlikely(size_base10 > std::numeric_limits<std::size_t>::max() - static_cast<std::size_t>(2))) {
        piranha_throw(std::invalid_argument, "number of digits is too large");
    }
    const auto total_size = size_base10 + 2u;
    std::vector<char> tmp(static_cast<std::vector<char>::size_type>(total_size));
    if (unlikely(tmp.size() != total_size)) {
        piranha_throw(std::invalid_argument, "number of digits is too large");
    }
    os << ::mpz_get_str(&tmp[0u], 10, &mpz);
    return os;
}

template <int NBits>
struct static_integer {
    using dlimb_t = typename si_limb_types<NBits>::dlimb_t;
    using limb_t = typename si_limb_types<NBits>::limb_t;
    // Limb bits used for the representation of the number.
    static const limb_t limb_bits = si_limb_types<NBits>::limb_bits;
    // Total number of bits in the limb type, >= limb_bits.
    static const unsigned total_bits = static_cast<unsigned>(std::numeric_limits<limb_t>::digits);
    static_assert(total_bits >= limb_bits, "Invalid limb_t type.");
    using limbs_type = std::array<limb_t, std::size_t(2)>;
    // Check: we need to be able to address all bits in the 2 limbs using limb_t.
    static_assert(limb_bits < std::numeric_limits<limb_t>::max() / 2u, "Overflow error.");
    // NOTE: init everything otherwise zero is gonna be represented by undefined values in lo/hi.
<<<<<<< HEAD
    static_integer() : _mp_alloc(0), _mp_size(0), m_limbs()
=======
    static_integer() : _mp_alloc(-1), _mp_size(0), m_limbs()
>>>>>>> b1a8cb6d
    {
    }
    template <typename T,
              typename std::enable_if<std::is_signed<T>::value && std::is_integral<T>::value, int>::type = 0>
    bool attempt_direct_construction(T n)
    {
        try {
            if (n >= T(0)) {
                // We can attempt conversion of a non-negative signed directly into limb_t.
                m_limbs[0u] = boost::numeric_cast<limb_t>(n);
            } else if (n >= -safe_abs_sint<T>::value) {
                // Conversion of a negative signed whose value can be safely negated.
                m_limbs[0u] = boost::numeric_cast<limb_t>(-n);
            } else {
                // We cannot convert safely n to a limb_t in this case.
                return false;
            }
            if (n > T(0)) {
                // Strictly positive value, size is 1.
                _mp_size = mpz_size_t(1);
            }
            if (n < T(0)) {
                // Strictly negative value, size is -1.
                _mp_size = mpz_size_t(-1);
            }
            // NOTE: if n is zero, size has been inited to zero already.
            return true;
        } catch (...) {
            return false;
        }
    }
    template <typename T,
              typename std::enable_if<std::is_unsigned<T>::value && std::is_integral<T>::value, int>::type = 0>
    bool attempt_direct_construction(T n)
    {
        try {
            // For unsigned, directly attempt a cast to the limb type.
            m_limbs[0u] = boost::numeric_cast<limb_t>(n);
            // With an unsigned input, the size can be either 0 or 1.
            if (n) {
                _mp_size = mpz_size_t(1);
            }
            return true;
        } catch (...) {
            return false;
        }
    }
    template <typename Integer>
    void construct_from_integral(Integer n)
    {
        // Don't do anything if n is zero or is the direct construction
        // into the first limb succeeds.
        if (!n || likely(attempt_direct_construction(n))) {
            return;
        }
        const auto orig_n = n;
        limb_t bit_idx = 0;
        while (n != Integer(0)) {
            if (bit_idx == limb_bits * 2u) {
                // Clear out before throwing, as this is used in mp_integer as well.
                _mp_size = 0;
                m_limbs[0u] = 0u;
                m_limbs[1u] = 0u;
                piranha_throw(std::overflow_error, "insufficient bit width");
            }
            // NOTE: in C++11 division will round to zero always (for negative numbers as well).
            // The bit shift operator >> has implementation defined behaviour if n is signed and negative,
            // so we do not use it.
            const Integer quot = static_cast<Integer>(n / Integer(2)), rem = static_cast<Integer>(n % Integer(2));
            if (rem) {
                set_bit(bit_idx);
            }
            n = quot;
            ++bit_idx;
        }
        fix_sign_ctor(orig_n);
    }
    template <typename Integer, typename = typename std::enable_if<std::is_integral<Integer>::value>::type>
<<<<<<< HEAD
    explicit static_integer(Integer n) : _mp_alloc(0), _mp_size(0), m_limbs()
=======
    explicit static_integer(Integer n) : _mp_alloc(-1), _mp_size(0), m_limbs()
>>>>>>> b1a8cb6d
    {
        construct_from_integral(n);
    }
    template <typename T>
    void fix_sign_ctor(T, typename std::enable_if<std::is_unsigned<T>::value>::type * = nullptr)
    {
    }
    template <typename T>
    void fix_sign_ctor(T n, typename std::enable_if<std::is_signed<T>::value>::type * = nullptr)
    {
        if (n < T(0)) {
            negate();
        }
    }
    static_integer(const static_integer &) = default;
    static_integer(static_integer &&) = default;
    ~static_integer()
    {
        piranha_assert(consistency_checks());
    }
    static_integer &operator=(const static_integer &) = default;
    static_integer &operator=(static_integer &&) = default;
    void negate()
    {
        // NOTE: this is 2 at most, no danger in taking the negative.
        _mp_size = -_mp_size;
    }
    void set_bit(const limb_t &idx)
    {
        using size_type = typename limbs_type::size_type;
        piranha_assert(idx < limb_bits * 2u);
        // Crossing fingers for compiler optimising this out.
        const auto quot = static_cast<limb_t>(idx / limb_bits), rem = static_cast<limb_t>(idx % limb_bits);
        m_limbs[static_cast<size_type>(quot)]
            = static_cast<limb_t>(m_limbs[static_cast<size_type>(quot)] | static_cast<limb_t>(limb_t(1) << rem));
        // Update the size if needed. The new size must be at least quot + 1, as we set a bit
        // in the limb with index quot.
        const auto new_size = static_cast<mpz_size_t>(quot + 1u);
        if (_mp_size < 0) {
            if (-new_size < _mp_size) {
                _mp_size = -new_size;
            }
        } else {
            if (new_size > _mp_size) {
                _mp_size = new_size;
            }
        }
    }
    mpz_size_t calculate_n_limbs() const
    {
        if (m_limbs[1u] != 0u) {
            return 2;
        }
        if (m_limbs[0u] != 0u) {
            return 1;
        }
        return 0;
    }
    bool consistency_checks() const
    {
<<<<<<< HEAD
        return _mp_alloc == 0 && _mp_size <= 2 && _mp_size >= -2 &&
=======
        return _mp_alloc == mpz_alloc_t(-1) && _mp_size <= 2 && _mp_size >= -2 &&
>>>>>>> b1a8cb6d
               // Excess bits must be zero for consistency.
               !(static_cast<dlimb_t>(m_limbs[0u]) >> limb_bits) && !(static_cast<dlimb_t>(m_limbs[1u]) >> limb_bits)
               && (calculate_n_limbs() == _mp_size || -calculate_n_limbs() == _mp_size);
    }
    mpz_size_t abs_size() const
    {
        return static_cast<mpz_size_t>((_mp_size >= 0) ? _mp_size : -_mp_size);
    }
    // Read-only mpz view class. After creation, this class can be used
    // as const mpz_t argument in GMP functions, thanks to the implicit conversion
    // operator.
    template <typename T = static_integer, typename = void>
    class static_mpz_view
    {
    public:
        // Safe, checked above.
        static const auto max_tot_nbits = 2u * T::limb_bits;
        // Check the conversion below.
        static_assert(max_tot_nbits / unsigned(GMP_NUMB_BITS) + 1u <= std::numeric_limits<std::size_t>::max(),
                      "Overflow error.");
<<<<<<< HEAD
        // Number of GMP limbs to use.
=======
        // Maximum number of GMP limbs to use. This will define the size of the static
        // storage below, m_limbs. The number of actual limbs needed to represent
        // the static integer will never be greater than this number.
>>>>>>> b1a8cb6d
        static const std::size_t max_n_gmp_limbs = static_cast<std::size_t>(
            max_tot_nbits % unsigned(GMP_NUMB_BITS) == 0u ? max_tot_nbits / unsigned(GMP_NUMB_BITS)
                                                          : max_tot_nbits / unsigned(GMP_NUMB_BITS) + 1u);
        static_assert(max_n_gmp_limbs >= 1u, "Invalid number of GMP limbs.");
<<<<<<< HEAD
=======
        // NOTE: this is needed when we have the variant view in the integer class: if the active view
        // is the dynamic one, we need to def construct a static view that we will never use.
>>>>>>> b1a8cb6d
        static_mpz_view() : m_mpz(), m_limbs()
        {
        }
        explicit static_mpz_view(const static_integer &n)
        {
            std::size_t asize;
            bool sign;
            if (n._mp_size < 0) {
                sign = false;
                asize = static_cast<std::size_t>(-n._mp_size);
            } else {
                sign = true;
                asize = static_cast<std::size_t>(n._mp_size);
            }
            piranha_assert(asize <= 2u);
            const auto tot_nbits = asize * T::limb_bits;
            const std::size_t n_gmp_limbs = static_cast<std::size_t>(tot_nbits % unsigned(GMP_NUMB_BITS) == 0u
                                                                         ? tot_nbits / unsigned(GMP_NUMB_BITS)
                                                                         : tot_nbits / unsigned(GMP_NUMB_BITS) + 1u);
            // Overflow check when using read_uint.
            static_assert(unsigned(GMP_LIMB_BITS) <= std::numeric_limits<std::size_t>::max() / max_n_gmp_limbs,
                          "Overflow error.");
            for (std::size_t i = 0u; i < n_gmp_limbs; ++i) {
                m_limbs[i]
                    = read_uint<::mp_limb_t, T::total_bits - T::limb_bits, unsigned(GMP_LIMB_BITS - GMP_NUMB_BITS)>(
                        n.m_limbs.data(), asize, i);
            }
            // Fill in the missing limbs, otherwise we have indeterminate values.
            for (std::size_t i = n_gmp_limbs; i < max_n_gmp_limbs; ++i) {
                m_limbs[i] = 0u;
            }
            // Final assignment.
            static_assert(max_n_gmp_limbs <= static_cast<std::make_unsigned<mpz_alloc_t>::type>(
                                                 std::numeric_limits<mpz_alloc_t>::max()),
                          "Overflow error.");
<<<<<<< HEAD
            // There should always be some space allocated in a proper mpz struct.
=======
            // The allocated size of the fictitious mpz struct will be the size of the static storage.
>>>>>>> b1a8cb6d
            m_mpz._mp_alloc = static_cast<mpz_alloc_t>(max_n_gmp_limbs);
            static_assert(max_n_gmp_limbs <= static_cast<std::make_unsigned<mpz_size_t>::type>(
                                                 detail::safe_abs_sint<mpz_size_t>::value),
                          "Overflow error.");
            m_mpz._mp_size = sign ? static_cast<mpz_size_t>(n_gmp_limbs) : -static_cast<mpz_size_t>(n_gmp_limbs);
            m_mpz._mp_d = m_limbs.data();
        }
        // Leave only the move ctor so that this can be returned by a function.
        static_mpz_view(const static_mpz_view &) = delete;
        static_mpz_view(static_mpz_view &&) = default;
        static_mpz_view &operator=(const static_mpz_view &) = delete;
        static_mpz_view &operator=(static_mpz_view &&) = delete;
        operator const mpz_struct_t *() const
        {
            return &m_mpz;
        }

    private:
        mpz_struct_t m_mpz;
        std::array<::mp_limb_t, max_n_gmp_limbs> m_limbs;
    };
    // NOTE: in order to activate this optimisation, we need to be certain that:
    // - the limbs type coincide, as we are doing a const_cast between them,
    // - the number of bits effectively used is identical.
    template <typename T>
    class static_mpz_view<T, typename std::enable_if<std::is_same<::mp_limb_t, typename T::limb_t>::value
                                                     && T::limb_bits == unsigned(GMP_NUMB_BITS)>::type>
    {
    public:
        static_mpz_view() : m_mpz()
        {
        }
        // NOTE: we use the const_cast to cast away the constness from the pointer to the limbs
        // in n. This is valid as we are never going to use this pointer for writing.
        explicit static_mpz_view(const static_integer &n)
            : m_mpz{static_cast<mpz_alloc_t>(2), n._mp_size, const_cast<::mp_limb_t *>(n.m_limbs.data())}
        {
        }
        static_mpz_view(const static_mpz_view &) = delete;
        static_mpz_view(static_mpz_view &&) = default;
        static_mpz_view &operator=(const static_mpz_view &) = delete;
        static_mpz_view &operator=(static_mpz_view &&) = delete;
        operator const mpz_struct_t *() const
        {
            return &m_mpz;
        }

    private:
        mpz_struct_t m_mpz;
    };
    static_mpz_view<> get_mpz_view() const
    {
        return static_mpz_view<>{*this};
    }
    friend std::ostream &operator<<(std::ostream &os, const static_integer &si)
    {
        auto v = si.get_mpz_view();
        return stream_mpz(os, *static_cast<const mpz_struct_t *>(v));
    }
    bool operator==(const static_integer &other) const
    {
        return _mp_size == other._mp_size && m_limbs == other.m_limbs;
    }
    bool operator!=(const static_integer &other) const
    {
        return !operator==(other);
    }
    bool is_zero() const
    {
        return _mp_size == 0;
    }
    bool is_unitary() const
    {
        return _mp_size == 1 && m_limbs[0u] == 1u;
    }
    // Compare absolute values of two integers whose sizes are the same in absolute value.
    static int compare(const static_integer &a, const static_integer &b, const mpz_size_t &size)
    {
        using size_type = typename limbs_type::size_type;
        piranha_assert(size >= 0 && size <= 2);
        piranha_assert(a._mp_size == size || -a._mp_size == size);
        piranha_assert(a._mp_size == b._mp_size || a._mp_size == -b._mp_size);
        auto limb_idx = static_cast<size_type>(size);
        while (limb_idx != 0u) {
            --limb_idx;
            if (a.m_limbs[limb_idx] > b.m_limbs[limb_idx]) {
                return 1;
            } else if (a.m_limbs[limb_idx] < b.m_limbs[limb_idx]) {
                return -1;
            }
        }
        return 0;
    }
    bool operator<(const static_integer &other) const
    {
        const auto size0 = _mp_size;
        const auto size1 = other._mp_size;
        if (size0 < size1) {
            return true;
        } else if (size1 < size0) {
            return false;
        } else {
            const mpz_size_t abs_size = static_cast<mpz_size_t>(size0 >= 0 ? size0 : -size0);
            const int cmp = compare(*this, other, abs_size);
            return (size0 >= 0) ? cmp < 0 : cmp > 0;
        }
    }
    bool operator>(const static_integer &other) const
    {
        const auto size0 = _mp_size;
        const auto size1 = other._mp_size;
        if (size0 < size1) {
            return false;
        } else if (size1 < size0) {
            return true;
        } else {
            const mpz_size_t abs_size = static_cast<mpz_size_t>(size0 >= 0 ? size0 : -size0);
            const int cmp = compare(*this, other, abs_size);
            return (size0 >= 0) ? cmp > 0 : cmp < 0;
        }
    }
    bool operator>=(const static_integer &other) const
    {
        return !operator<(other);
    }
    bool operator<=(const static_integer &other) const
    {
        return !operator>(other);
    }
    // NOTE: the idea here is that it could happen that limb_bits is smaller than the actual total bits
    // used for the representation of limb_t. In such a case, in arithmetic operations whenever we cast from
    // dlimb_t to limb_t or exploit wrap-around arithmetics, we might have extra bits past limb_bits set
    // that need to be set to zero for consistency.
    template <typename T = static_integer>
    void clear_extra_bits(typename std::enable_if<T::limb_bits != T::total_bits>::type * = nullptr)
    {
        const auto delta_bits = total_bits - limb_bits;
        m_limbs[0u] = clear_top_bits(m_limbs[0u], delta_bits);
        m_limbs[1u] = clear_top_bits(m_limbs[1u], delta_bits);
    }
    template <typename T = static_integer>
    void clear_extra_bits(typename std::enable_if<T::limb_bits == T::total_bits>::type * = nullptr)
    {
    }
    static int raw_add(static_integer &res, const static_integer &x, const static_integer &y)
    {
        piranha_assert(x.abs_size() <= 2 && y.abs_size() <= 2);
        const dlimb_t lo = static_cast<dlimb_t>(static_cast<dlimb_t>(x.m_limbs[0u]) + y.m_limbs[0u]);
        const dlimb_t hi
            = static_cast<dlimb_t>((static_cast<dlimb_t>(x.m_limbs[1u]) + y.m_limbs[1u]) + (lo >> limb_bits));
        // NOTE: exit before modifying anything here, so that res is not modified.
        if (unlikely(static_cast<limb_t>(hi >> limb_bits) != 0u)) {
            return 1;
        }
        res.m_limbs[0u] = static_cast<limb_t>(lo);
        res.m_limbs[1u] = static_cast<limb_t>(hi);
        res._mp_size = res.calculate_n_limbs();
        res.clear_extra_bits();
        return 0;
    }
    static void raw_sub(static_integer &res, const static_integer &x, const static_integer &y)
    {
        piranha_assert(x.abs_size() <= 2 && y.abs_size() <= 2);
        piranha_assert(x.abs_size() >= y.abs_size());
        piranha_assert(x.m_limbs[1u] >= y.m_limbs[1u]);
        const bool has_borrow = x.m_limbs[0u] < y.m_limbs[0u];
        piranha_assert(x.m_limbs[1u] > y.m_limbs[1u] || !has_borrow);
        res.m_limbs[0u] = static_cast<limb_t>(x.m_limbs[0u] - y.m_limbs[0u]);
        res.m_limbs[1u] = static_cast<limb_t>((x.m_limbs[1u] - y.m_limbs[1u]) - limb_t(has_borrow));
        res._mp_size = res.calculate_n_limbs();
        res.clear_extra_bits();
    }
    template <bool AddOrSub>
    static int add_or_sub(static_integer &res, const static_integer &x, const static_integer &y)
    {
        mpz_size_t asizex = x._mp_size, asizey = static_cast<mpz_size_t>(AddOrSub ? y._mp_size : -y._mp_size);
        bool signx = true, signy = true;
        if (asizex < 0) {
            asizex = -asizex;
            signx = false;
        }
        if (asizey < 0) {
            asizey = -asizey;
            signy = false;
        }
        piranha_assert(asizex <= 2 && asizey <= 2);
        if (signx == signy) {
            if (unlikely(raw_add(res, x, y))) {
                return 1;
            }
            if (!signx) {
                res.negate();
            }
        } else {
            if (asizex > asizey || (asizex == asizey && compare(x, y, asizex) >= 0)) {
                raw_sub(res, x, y);
                if (!signx) {
                    res.negate();
                }
            } else {
                raw_sub(res, y, x);
                if (!signy) {
                    res.negate();
                }
            }
        }
        return 0;
    }
    static int add(static_integer &res, const static_integer &x, const static_integer &y)
    {
        return add_or_sub<true>(res, x, y);
    }
    static int sub(static_integer &res, const static_integer &x, const static_integer &y)
    {
        return add_or_sub<false>(res, x, y);
    }
    static void raw_mul(static_integer &res, const static_integer &x, const static_integer &y, const mpz_size_t &asizex,
                        const mpz_size_t &asizey)
    {
        piranha_assert(asizex > 0 && asizey > 0);
        const dlimb_t lo = static_cast<dlimb_t>(static_cast<dlimb_t>(x.m_limbs[0u]) * y.m_limbs[0u]);
        res.m_limbs[0u] = static_cast<limb_t>(lo);
        const limb_t cy_limb = static_cast<limb_t>(lo >> limb_bits);
        res.m_limbs[1u] = cy_limb;
        res._mp_size = static_cast<mpz_size_t>((asizex + asizey) - mpz_size_t(cy_limb == 0u));
        res.clear_extra_bits();
        piranha_assert(res._mp_size > 0);
    }
    static int mul(static_integer &res, const static_integer &x, const static_integer &y)
    {
        mpz_size_t asizex = x._mp_size, asizey = y._mp_size;
        if (unlikely(asizex == 0 || asizey == 0)) {
            res._mp_size = 0;
            res.m_limbs[0u] = 0u;
            res.m_limbs[1u] = 0u;
            return 0;
        }
        bool signx = true, signy = true;
        if (asizex < 0) {
            asizex = -asizex;
            signx = false;
        }
        if (asizey < 0) {
            asizey = -asizey;
            signy = false;
        }
        if (unlikely(asizex > 1 || asizey > 1)) {
            return 1;
        }
        raw_mul(res, x, y, asizex, asizey);
        if (signx != signy) {
            res.negate();
        }
        return 0;
    }
    static_integer &operator+=(const static_integer &other)
    {
        add(*this, *this, other);
        return *this;
    }
    static_integer &operator-=(const static_integer &other)
    {
        sub(*this, *this, other);
        return *this;
    }
    static_integer &operator*=(const static_integer &other)
    {
        mul(*this, *this, other);
        return *this;
    }
    static_integer operator+() const
    {
        return *this;
    }
    friend static_integer operator+(const static_integer &x, const static_integer &y)
    {
        static_integer retval(x);
        retval += y;
        return retval;
    }
    static_integer operator-() const
    {
        static_integer retval(*this);
        retval.negate();
        return retval;
    }
    friend static_integer operator-(const static_integer &x, const static_integer &y)
    {
        static_integer retval(x);
        retval -= y;
        return retval;
    }
    friend static_integer operator*(const static_integer &x, const static_integer &y)
    {
        static_integer retval(x);
        retval *= y;
        return retval;
    }
    int multiply_accumulate(const static_integer &b, const static_integer &c)
    {
        mpz_size_t asizea = _mp_size, asizeb = b._mp_size, asizec = c._mp_size;
        bool signa = true, signb = true, signc = true;
        if (asizea < 0) {
            asizea = -asizea;
            signa = false;
        }
        if (asizeb < 0) {
            asizeb = -asizeb;
            signb = false;
        }
        if (asizec < 0) {
            asizec = -asizec;
            signc = false;
        }
        piranha_assert(asizea <= 2);
        if (unlikely(asizeb > 1 || asizec > 1)) {
            return 1;
        }
        if (unlikely(asizeb == 0 || asizec == 0)) {
            return 0;
        }
        static_integer tmp;
        raw_mul(tmp, b, c, asizeb, asizec);
        const mpz_size_t asizetmp = tmp._mp_size;
        const bool signtmp = (signb == signc);
        piranha_assert(asizetmp <= 2 && asizetmp > 0);
        if (signa == signtmp) {
            if (unlikely(raw_add(*this, *this, tmp))) {
                return 1;
            }
            if (!signa) {
                negate();
            }
        } else {
            if (asizea > asizetmp || (asizea == asizetmp && compare(*this, tmp, asizea) >= 0)) {
                raw_sub(*this, *this, tmp);
                if (!signa) {
                    negate();
                }
            } else {
                raw_sub(*this, tmp, *this);
                if (!signtmp) {
                    negate();
                }
            }
        }
        return 0;
    }
    // lshift by n bits.
    int lshift(::mp_bitcnt_t n)
    {
        // Shift by zero or on a zero value has no effect
        // and it is always successful.
        if (n == 0u || _mp_size == 0) {
            return 0;
        }
        // Too much shift, this can never work on a nonzero value.
        if (n >= 2u * limb_bits) {
            return 1;
        }
        limb_t hi;
        limb_t lo;
        if (n >= limb_bits) {
            if (m_limbs[1u] != 0u) {
                // Too much shift.
                return 1;
            }
            // Move lo to hi and set lo to zero.
            hi = m_limbs[0u];
            lo = 0u;
            if (n == limb_bits) {
                // If n is exactly limb_bits,
                // we can assign the new hi/lo and stop here.
                m_limbs[0u] = lo;
                m_limbs[1u] = hi;
                // The size has to be 2.
                _mp_size = (_mp_size > 0) ? static_cast<mpz_size_t>(2) : static_cast<mpz_size_t>(-2);
                return 0;
            }
            // Moving lo to hi and setting lo to zero
            // means we already shifted by limb_bits.
            n = static_cast<::mp_bitcnt_t>(n - limb_bits);
        } else {
            // hi and lo are the original ones.
            lo = m_limbs[0u];
            hi = m_limbs[1u];
        }
        // Check that hi will not be shifted too much. Note that
        // here and below n can never be zero, so we never shift too much.
        piranha_assert(n > 0u);
        if (hi >= (limb_t(1) << (limb_bits - n))) {
            return 1;
        }
        // Shift hi and lo. hi gets the carry over from lo.
        hi = static_cast<limb_t>(ulshift(hi, n) + (lo >> (limb_bits - n)));
        // NOTE: ulshift makes sure the operation is well defined also for
        // short integral types. This will be a no-op if lo has been set to zero
        // above.
        lo = ulshift(lo, n);
        // Assign back hi and lo.
        m_limbs[0u] = lo;
        m_limbs[1u] = hi;
        // Now update the size.
        bool sign = true;
        if (_mp_size < 0) {
            sign = false;
        }
        // We know the size is at least 1 as the case of size 0 was already
        // handled in the beginning.
        piranha_assert(abs_size() >= 1);
        mpz_size_t asize = 1;
        asize = static_cast<mpz_size_t>(asize + static_cast<mpz_size_t>(m_limbs[1u] != 0u));
        _mp_size = static_cast<mpz_size_t>(sign ? asize : -asize);
        // Extra bits could in principle be remaining in lo after the left shift.
        clear_extra_bits();
        return 0;
    }
    // rshift by n bits.
    void rshift(::mp_bitcnt_t n)
    {
        // Shift by zero or on a zero value has no effect.
        if (n == 0u || _mp_size == 0) {
            return;
        }
        // Shift by 2 * limb_bits or greater will produce zero.
        if (n >= 2u * limb_bits) {
            _mp_size = 0;
            m_limbs[0u] = 0u;
            m_limbs[1u] = 0u;
            return;
        }
        if (n >= limb_bits) {
            // NOTE: this is ok if n == limb_bits, no special casing needed.
            m_limbs[0u] = static_cast<limb_t>(m_limbs[1u] >> (n - limb_bits));
            m_limbs[1u] = 0u;
            // The size could be zero or +-1, depending
            // on the new content of m_limbs[0] and the previous
            // sign of _mp_size.
            _mp_size = (m_limbs[0u] == 0u) ? mpz_size_t(0) : static_cast<mpz_size_t>((_mp_size > 0) ? 1 : -1);
            return;
        }
        // Here we know that 0 < n < limb_bits.
        piranha_assert(n > 0u && n < limb_bits);
        // This represents the bits in hi that will be shifted down into lo.
        // We move them up so we can add tmp to the new lo to account for them.
        // NOTE: here we could have excess bits if limb_bits != total_bits, we will
        // clean up below with clear_extra_bits().
        const limb_t tmp(ulshift(m_limbs[1u], limb_bits - n));
        m_limbs[0u] = static_cast<limb_t>((m_limbs[0u] >> n) + tmp);
        m_limbs[1u] = static_cast<limb_t>(m_limbs[1u] >> n);
        clear_extra_bits();
        const auto new_asize = calculate_n_limbs();
        _mp_size = static_cast<mpz_size_t>((_mp_size > 0) ? new_asize : -new_asize);
    }
    // Division.
    static void div(static_integer &q, static_integer &r, const static_integer &a, const static_integer &b)
    {
        piranha_assert(!b.is_zero());
        // NOTE: here in principle q/r could overlap with a or b (e.g., in in-place division).
        // We need to first read everything we need from a and b, and only then write into q/r.
        // Store the signs.
        const bool signa = a._mp_size >= 0, signb = b._mp_size >= 0;
        // Compute the result in dlimb_t.
        const dlimb_t ad = static_cast<dlimb_t>(a.m_limbs[0u] + (static_cast<dlimb_t>(a.m_limbs[1u]) << limb_bits)),
                      bd = static_cast<dlimb_t>(b.m_limbs[0u] + (static_cast<dlimb_t>(b.m_limbs[1u]) << limb_bits));
        const dlimb_t qd = static_cast<dlimb_t>(ad / bd), rd = static_cast<dlimb_t>(ad % bd);
        // Convert back to array of limb_t.
        q.m_limbs[0u] = static_cast<limb_t>(qd);
        q.m_limbs[1u] = static_cast<limb_t>(qd >> limb_bits);
        q.clear_extra_bits();
        q._mp_size = q.calculate_n_limbs();
        r.m_limbs[0u] = static_cast<limb_t>(rd);
        r.m_limbs[1u] = static_cast<limb_t>(rd >> limb_bits);
        r.clear_extra_bits();
        r._mp_size = r.calculate_n_limbs();
        // The sign of the remainder is the same as the numerator.
        if (!signa) {
            r.negate();
        }
        // The sign of the quotient is the sign of a/b.
        if (signa != signb) {
            q.negate();
        }
    }
    // Compute the number of bits used in the representation of the integer.
    // It will always return at least 1.
    // NOTE: of course, this can be greatly improved performance-wise. See
    // some ideas here:
    // https://graphics.stanford.edu/~seander/bithacks.html#IntegerLogObvious
    // This routine is not currently used in any performance-critical code,
    // but in case this changes we need to improve the implementation.
    limb_t bits_size() const
    {
        using size_type = typename limbs_type::size_type;
        const auto asize = abs_size();
        if (asize == 0) {
            return 1u;
        }
        const auto idx = static_cast<size_type>(asize - 1);
        limb_t size = static_cast<limb_t>(limb_bits * idx), limb = m_limbs[idx];
        while (limb != 0u) {
            ++size;
            limb = static_cast<limb_t>(limb >> 1u);
        }
        return size;
    }
    limb_t test_bit(const limb_t &idx) const
    {
        using size_type = typename limbs_type::size_type;
        piranha_assert(idx < limb_bits * 2u);
        const auto quot = static_cast<limb_t>(idx / limb_bits), rem = static_cast<limb_t>(idx % limb_bits);
        return (static_cast<limb_t>(m_limbs[static_cast<size_type>(quot)] & static_cast<limb_t>(limb_t(1u) << rem))
                != 0u);
    }
    // Some metaprogramming to make sure we can compute the hash safely. A bit of paranoid defensive programming.
    struct hash_checks {
        // Total number of bits that can be stored. We know already this operation is safe.
        static const limb_t tot_bits = static_cast<limb_t>(limb_bits * 2u);
        static const unsigned nbits_size_t = static_cast<unsigned>(std::numeric_limits<std::size_t>::digits);
        static const limb_t q = static_cast<limb_t>(tot_bits / nbits_size_t);
        static const limb_t r = static_cast<limb_t>(tot_bits % nbits_size_t);
        // Max number of size_t elements that can be extracted.
        static const limb_t max_n_size_t = q + limb_t(r != 0u);
        static const bool value =
            // Compute tot_nbits as unsigned.
            (tot_bits < std::numeric_limits<unsigned>::max()) &&
            // Convert n_size_t to std::size_t for use as function param in read_uint.
            (max_n_size_t < std::numeric_limits<std::size_t>::max()) &&
            // Multiplication in read_uint that could overflow. max_n_size_t - 1u is the maximum
            // value of the index param.
            (limb_t(max_n_size_t - 1u) < std::size_t(std::numeric_limits<std::size_t>::max() / nbits_size_t));
    };
    std::size_t hash() const
    {
        static_assert(hash_checks::value, "Overflow error.");
        // Hash of zero is zero.
        if (_mp_size == 0) {
            return 0;
        }
        // Use sign as seed value.
        mpz_size_t asize = _mp_size;
        std::size_t retval = 1u;
        if (_mp_size < 0) {
            asize = -asize;
            retval = static_cast<std::size_t>(-1);
        }
        // Determine the number of std::size_t to extract.
        const unsigned nbits_size_t = static_cast<unsigned>(std::numeric_limits<std::size_t>::digits),
                       tot_nbits = static_cast<unsigned>(limb_bits * static_cast<unsigned>(asize)),
                       q = tot_nbits / nbits_size_t, r = tot_nbits % nbits_size_t, n_size_t = q + unsigned(r != 0u);
        for (unsigned i = 0u; i < n_size_t; ++i) {
            boost::hash_combine(
                retval, read_uint<std::size_t, total_bits - limb_bits>(&m_limbs[0u], 2u, static_cast<std::size_t>(i)));
        }
        return retval;
    }
    mpz_alloc_t _mp_alloc;
    mpz_size_t _mp_size;
    limbs_type m_limbs;
};

// Static init.
template <int NBits>
const typename static_integer<NBits>::limb_t static_integer<NBits>::limb_bits;

// Integer union.
template <int NBits>
union integer_union {
public:
    using s_storage = static_integer<NBits>;
    using d_storage = mpz_struct_t;
    static void move_ctor_mpz(mpz_struct_t &to, mpz_struct_t &from)
    {
        to._mp_alloc = from._mp_alloc;
        to._mp_size = from._mp_size;
        to._mp_d = from._mp_d;
    }
    integer_union() : m_st()
    {
    }
    integer_union(const integer_union &other)
    {
        if (other.is_static()) {
            ::new (static_cast<void *>(&m_st)) s_storage(other.g_st());
        } else {
            ::new (static_cast<void *>(&m_dy)) d_storage;
            ::mpz_init_set(&m_dy, &other.g_dy());
<<<<<<< HEAD
            piranha_assert(m_dy._mp_alloc > 0);
=======
            piranha_assert(m_dy._mp_alloc >= 0);
>>>>>>> b1a8cb6d
        }
    }
    integer_union(integer_union &&other) noexcept
    {
        if (other.is_static()) {
            ::new (static_cast<void *>(&m_st)) s_storage(std::move(other.g_st()));
        } else {
            ::new (static_cast<void *>(&m_dy)) d_storage;
            move_ctor_mpz(m_dy, other.g_dy());
            // Downgrade the other to an empty static.
            other.g_dy().~d_storage();
            ::new (static_cast<void *>(&other.m_st)) s_storage();
        }
    }
    ~integer_union()
    {
        if (is_static()) {
            g_st().~s_storage();
        } else {
            destroy_dynamic();
        }
    }
    integer_union &operator=(const integer_union &other)
    {
        if (unlikely(this == &other)) {
            return *this;
        }
        const bool s1 = is_static(), s2 = other.is_static();
        if (s1 && s2) {
            g_st() = other.g_st();
        } else if (s1 && !s2) {
            // Destroy static.
            g_st().~s_storage();
            // Construct the dynamic struct.
            ::new (static_cast<void *>(&m_dy)) d_storage;
            // Init + assign the mpz.
            ::mpz_init_set(&m_dy, &other.g_dy());
<<<<<<< HEAD
            piranha_assert(m_dy._mp_alloc > 0);
=======
            piranha_assert(m_dy._mp_alloc >= 0);
>>>>>>> b1a8cb6d
        } else if (!s1 && s2) {
            // Destroy the dynamic this.
            destroy_dynamic();
            // Init-copy the static from other.
            ::new (static_cast<void *>(&m_st)) s_storage(other.g_st());
        } else {
            ::mpz_set(&g_dy(), &other.g_dy());
        }
        return *this;
    }
    integer_union &operator=(integer_union &&other) noexcept
    {
        if (unlikely(this == &other)) {
            return *this;
        }
        const bool s1 = is_static(), s2 = other.is_static();
        if (s1 && s2) {
            g_st() = std::move(other.g_st());
        } else if (s1 && !s2) {
            // Destroy static.
            g_st().~s_storage();
            // Construct the dynamic struct.
            ::new (static_cast<void *>(&m_dy)) d_storage;
            move_ctor_mpz(m_dy, other.g_dy());
            // Downgrade the other to an empty static.
            other.g_dy().~d_storage();
            ::new (static_cast<void *>(&other.m_st)) s_storage();
        } else if (!s1 && s2) {
            // Same as copy assignment: destroy and copy-construct.
            destroy_dynamic();
            ::new (static_cast<void *>(&m_st)) s_storage(other.g_st());
        } else {
            // Swap with other.
            ::mpz_swap(&g_dy(), &other.g_dy());
        }
        return *this;
    }
    bool is_static() const
    {
<<<<<<< HEAD
        return m_st._mp_alloc == 0;
=======
        return m_st._mp_alloc == mpz_alloc_t(-1);
>>>>>>> b1a8cb6d
    }
    static bool fits_in_static(const mpz_struct_t &mpz)
    {
        // NOTE: sizeinbase returns the index of the highest bit *counting from 1* (like a logarithm).
        return (::mpz_sizeinbase(&mpz, 2) <= s_storage::limb_bits * 2u);
    }
    void destroy_dynamic()
    {
        piranha_assert(!is_static());
<<<<<<< HEAD
        piranha_assert(g_dy()._mp_alloc > 0);
=======
        piranha_assert(g_dy()._mp_alloc >= 0);
>>>>>>> b1a8cb6d
        piranha_assert(g_dy()._mp_d != nullptr);
        ::mpz_clear(&g_dy());
        m_dy.~d_storage();
    }
    void promote()
    {
        piranha_assert(is_static());
        // Construct an mpz from the static.
        mpz_struct_t tmp_mpz;
        auto v = g_st().get_mpz_view();
        ::mpz_init_set(&tmp_mpz, v);
        // Destroy static.
        g_st().~s_storage();
        // Construct the dynamic struct.
        ::new (static_cast<void *>(&m_dy)) d_storage;
        move_ctor_mpz(m_dy, tmp_mpz);
        // No need to do anything, as move_ctor_mpz() transfers
        // ownership to m_dy.
    }
    // Getters for st and dy.
    const s_storage &g_st() const
    {
        piranha_assert(is_static());
        return m_st;
    }
    s_storage &g_st()
    {
        piranha_assert(is_static());
        return m_st;
    }
    const d_storage &g_dy() const
    {
        piranha_assert(!is_static());
        return m_dy;
    }
    d_storage &g_dy()
    {
        piranha_assert(!is_static());
        return m_dy;
    }

private:
    s_storage m_st;
    d_storage m_dy;
};

// Detect type interoperable with mp_integer.
template <typename T>
struct is_mp_integer_interoperable_type {
    static const bool value = std::is_floating_point<T>::value || std::is_integral<T>::value;
};
}

/// Multiple precision integer class.
/**
 * This class is a wrapper around the GMP arbitrary precision \p mpz_t type, and it can represent integer numbers of
 * arbitrary size
 * (i.e., the range is limited only by the available memory).
 *
 * As an optimisation, this class will store in static internal storage a fixed number of digits before resorting to
 * dynamic
 * memory allocation. The internal storage consists of two limbs of size \p NBits bits, for a total of <tt>2*NBits</tt>
 * bits
 * of static storage. The possible values for \p NBits, supported on all platforms, are 8, 16, and 32.
 * A value of 64 is supported on some platforms. The special
 * default value of 0 is used to automatically select the optimal \p NBits value on the current platform.
 *
 * ## Interoperability with other types ##
 *
 * Full interoperability with all integral and floating-point C++ types is provided.
 *
 * Every function interacting with floating-point types will check that the floating-point values are not
 * non-finite: in case of infinities or NaNs, an <tt>std::invalid_argument</tt> exception will be thrown.
 * It should be noted that interoperability with floating-point types is provided for convenience, and it should
 * not be relied upon in case exact results are required (e.g., the conversion of a large integer to a floating-point
 * value
 * might not be exact).
 *
 * ## Exception safety guarantee ##
 *
 * This class provides the strong exception safety guarantee for all operations. In case of memory allocation errors by
 * GMP routines,
 * the program will terminate.
 *
 * ## Move semantics ##
 *
 * Move construction and move assignment will leave the moved-from object in an unspecified but valid state.
 *
 * ## Implementation details ##
 *
 * This class uses, for certain routines, the internal interface of GMP integers, which is not guaranteed to be stable
 * across different versions. GMP versions 4.x, 5.x and 6.x are explicitly supported by this class.
 *
 * ## Serialization ##
 *
 * This class supports serialization.
 *
 * @see http://gmplib.org/
 */
/*
 * NOTES:
 * - performance improvements:
 *   - it seems like for a bunch of operations we do not need GMP anymore (e.g., conversion to float),
 *     we can use mp_integer directly - this could be a performance improvement;
 *   - avoid going through mpz for print to stream.
 * - consider if and how to implement demoting. It looks it could be useful in certain cases, for instance when we
 *   rely on GMP routines (we should demote back to static if possible in those cases). For the elementary operations,
 *   it is less clear: addition, subtraction and division could in principle be considered for demotion. But, OTOH
 *   GMP never scales back the allocated memory and, for instance, also the std:: containers do not normally reduce
 *   their sizes. There might be some lesson in there;
 * - understand the performance implications of implementing the binary operator as += and copy. Might be that creating
 * an
 *   empty retval and then filling it with mpz_add() or a similar free function is more efficient. See how it is done
 *   in Arbpp for instance. This should matter much more for mp_integer and not mp_rational, as there we always
 *   have the canonicalisation to do anyway.
 *   Note that now we have the ternary arithmetic functions implemented, which could be used for this.
 * - apparently, the mpfr devs are considering adding an fma-like functions that computes ab +/- cd. It seems like this
 * would
 *   be useful for both rational and complex numbers, maybe we could implement it here as well.
 * - the speed of conversion to floating-point might matter in series evaluation. Consider what happens when evaluating
 *   cos(x) in which x an mp_integer (passed in from Python, for instance). If we overload cos() to produce a double for
 * int argument,
 *   then we need to convert x to double and then compute cos(x). Note that for 1-limb numbers we actually could do
 * directly
 *   the conversion to double of the limb, this should be quite fast.
 * - when converting to/from Python we can speed up operations by trying casting around to hardware integers, if range
 * is enough.
 * - use a unified shortcut for the possible optimisation when the two limb type coincide (e.g., same_limbs_type = true
 * constexpr).
 * - the conversion operator to C++ integral types could use the same optimisation as the constructor from integral
 * types (e.g,
 *   attempt direct conversion if we have only 1 limb) -> this is now done. We should consider piggybacking on the GMP
 * functions
 *   when possible, and use our generic implementation only as last resort.
 * - more in general, for conversions to/from other types we should consider operating directly with limbs instead of
 * bit-by-bit
 *   for increased performance. We should be able to do this with the new shift operators.
 * - there is some out-of-range conversion handling which is not hit by the test cases, need to proper test it.
 * - fits_in_static() might be made obsolete by the new mpz_t ctor. fits_in_static() is more accurate, but potentially
 *   slower and prone to overflow. See if it makes sense to replace it.
 * - use the GMP facilities via mpz_view and/or the mpz_t constructor when interacting with float and double? Maybe pass
 * through a real
 *   for interaction with long doubles? This might need a thread local mpz_t/real/mpfr_t in order to avoid having to
 * allocate at each
 *   construction, but for thread local we have the usual issue on OSX.
 * - if GMP ever adopts sane behaviour for memory errors or if we ever move away from it, we probably need to review the
 * exception behaviour,
 *   and possibly re-implement a bunch of things. For instance, now the copy-assignment operator is defaulted in
 * mp_rational, but if exceptions
 *   are allowed then we need to change the implementation to the copy+move idiom.
 */
template <int NBits = 0>
class mp_integer
{
    // Make friend with debugging class, mp_rational and real.
    template <typename>
    friend class debug_access;
    template <int>
    friend class mp_rational;
    friend class real;
    // Import the interoperable types detector.
    template <typename T>
    using is_interoperable_type = detail::is_mp_integer_interoperable_type<T>;
    // Enabler for generic ctor.
    template <typename T>
    using generic_ctor_enabler = typename std::enable_if<is_interoperable_type<T>::value, int>::type;
    // Cast enabler.
    template <typename T>
    using cast_enabler = generic_ctor_enabler<T>;
    // Enabler for in-place arithmetic operations with interop on the left.
    template <typename T>
    using generic_in_place_enabler =
        typename std::enable_if<is_interoperable_type<T>::value && !std::is_const<T>::value, int>::type;
    // Enabler for in-place mod with interop on the left.
    template <typename T>
    using generic_in_place_mod_enabler =
        typename std::enable_if<is_interoperable_type<T>::value && !std::is_const<T>::value
                                    && std::is_integral<T>::value,
                                int>::type;
    // Enabler for in-place shifts with interop on the left.
    template <typename T>
    using generic_in_place_shift_enabler =
        typename std::enable_if<is_interoperable_type<T>::value && !std::is_const<T>::value
                                    && std::is_integral<T>::value,
                                int>::type;
    template <typename Float>
    void construct_from_interoperable(const Float &x,
                                      typename std::enable_if<std::is_floating_point<Float>::value>::type * = nullptr)
    {
        if (unlikely(!std::isfinite(x))) {
            piranha_throw(std::invalid_argument, "cannot construct an integer from a non-finite floating-point number");
        }
        if (x == Float(0)) {
            return;
        }
        Float abs_x = std::abs(x);
        const unsigned radix = static_cast<unsigned>(std::numeric_limits<Float>::radix);
        detail::mpz_raii m, tmp;
        int exp = std::ilogb(abs_x);
        while (exp >= 0) {
            ::mpz_ui_pow_ui(&tmp.m_mpz, radix, static_cast<unsigned>(exp));
            ::mpz_add(&m.m_mpz, &m.m_mpz, &tmp.m_mpz);
            const Float ftmp = std::scalbn(Float(1), exp);
            if (unlikely(ftmp == HUGE_VAL)) {
                piranha_throw(std::invalid_argument, "output of std::scalbn is HUGE_VAL");
            }
            abs_x -= ftmp;
            // NOTE: if the float is an exact integer, we eventually
            // get to abs_x == 0, in which case we have to prevent the call to ilogb below.
            if (unlikely(abs_x == Float(0))) {
                break;
            }
            // NOTE: in principle, here ilogb could return funky values if something goes wrong
            // or the initial call to ilogb gave an undefined result for some reason:
            // http://en.cppreference.com/w/cpp/numeric/math/ilogb
            exp = std::ilogb(abs_x);
            if (unlikely(exp == INT_MAX || exp == FP_ILOGBNAN)) {
                piranha_throw(std::invalid_argument, "error calling std::ilogb");
            }
        }
        if (m_int.fits_in_static(m.m_mpz)) {
            using limb_t = typename detail::integer_union<NBits>::s_storage::limb_t;
            const auto size2 = ::mpz_sizeinbase(&m.m_mpz, 2);
            for (::mp_bitcnt_t i = 0u; i < size2; ++i) {
                if (::mpz_tstbit(&m.m_mpz, i)) {
                    m_int.g_st().set_bit(static_cast<limb_t>(i));
                }
            }
            if (x < Float(0)) {
                m_int.g_st().negate();
            }
        } else {
            m_int.promote();
            ::mpz_swap(&m.m_mpz, &m_int.g_dy());
            if (x < Float(0)) {
                ::mpz_neg(&m_int.g_dy(), &m_int.g_dy());
            }
        }
    }
    template <typename Integer>
    void construct_from_interoperable(const Integer &n_orig,
                                      typename std::enable_if<std::is_integral<Integer>::value>::type * = nullptr)
    {
        // Try to use the static algorithm first.
        try {
            m_int.g_st().construct_from_integral(n_orig);
            return;
        } catch (const std::overflow_error &) {
            // Check that everything was cleaned properly, in case the exception was triggered,
            // and continue.
<<<<<<< HEAD
            piranha_assert(m_int.g_st()._mp_alloc == 0);
=======
            piranha_assert(m_int.g_st()._mp_alloc == detail::mpz_alloc_t(-1));
>>>>>>> b1a8cb6d
            piranha_assert(m_int.g_st()._mp_size == 0);
            piranha_assert(m_int.g_st().m_limbs[0u] == 0u);
            piranha_assert(m_int.g_st().m_limbs[1u] == 0u);
        }
        // Go through a temp mpz for the construction.
        Integer n = n_orig;
        detail::mpz_raii m;
        ::mp_bitcnt_t bit_idx = 0;
        while (n != Integer(0)) {
            Integer div = static_cast<Integer>(n / Integer(2)), rem = static_cast<Integer>(n % Integer(2));
            if (rem != Integer(0)) {
                ::mpz_setbit(&m.m_mpz, bit_idx);
            }
            if (unlikely(bit_idx == std::numeric_limits<::mp_bitcnt_t>::max())) {
                piranha_throw(std::invalid_argument, "overflow in the construction from integral type");
            }
            ++bit_idx;
            n = div;
        }
        // Promote the current static to dynamic storage.
        m_int.promote();
        // Swap in the temp mpz.
        ::mpz_swap(&m.m_mpz, &m_int.g_dy());
        // Fix the sign as needed.
        if (n_orig <= Integer(0)) {
            ::mpz_neg(&m_int.g_dy(), &m_int.g_dy());
        }
    }
    // Special casing for bool.
    void construct_from_interoperable(bool v)
    {
        if (v) {
            m_int.g_st()._mp_size = 1;
            m_int.g_st().m_limbs[0u] = 1u;
        }
    }
    static void validate_string(const char *str, const std::size_t &size)
    {
        if (!size) {
            piranha_throw(std::invalid_argument, "invalid string input for integer type");
        }
        const std::size_t has_minus = (str[0] == '-'), signed_size = static_cast<std::size_t>(size - has_minus);
        if (!signed_size) {
            piranha_throw(std::invalid_argument, "invalid string input for integer type");
        }
        // A number starting with zero cannot be multi-digit and cannot have a leading minus sign (no '-0' allowed).
        if (str[has_minus] == '0' && (signed_size > 1u || has_minus)) {
            piranha_throw(std::invalid_argument, "invalid string input for integer type");
        }
        // Check that each character is a digit.
        std::for_each(str + has_minus, str + size, [](char c) {
            if (!detail::is_digit(c)) {
                piranha_throw(std::invalid_argument, "invalid string input for integer type");
            }
        });
    }
    void construct_from_string(const char *str)
    {
        // NOTE: it seems to be ok to call strlen on a char pointer obtained from std::string::c_str()
        // (as we do in the constructor from std::string). The output of c_str() is guaranteed
        // to be NULL terminated, and if the string is empty, this will still work (21.4.7 and around).
        validate_string(str, std::strlen(str));
        // String is OK.
        detail::mpz_raii m;
        // Use set() as m is already inited.
        const int retval = ::mpz_set_str(&m.m_mpz, str, 10);
        if (retval == -1) {
            piranha_throw(std::invalid_argument, "invalid string input for integer type");
        }
        piranha_assert(retval == 0);
        const bool negate = (mpz_sgn(&m.m_mpz) == -1);
        if (negate) {
            ::mpz_neg(&m.m_mpz, &m.m_mpz);
        }
        if (m_int.fits_in_static(m.m_mpz)) {
            using limb_t = typename detail::integer_union<NBits>::s_storage::limb_t;
            const auto size2 = ::mpz_sizeinbase(&m.m_mpz, 2);
            for (::mp_bitcnt_t i = 0u; i < size2; ++i) {
                if (::mpz_tstbit(&m.m_mpz, i)) {
                    m_int.g_st().set_bit(static_cast<limb_t>(i));
                }
            }
            if (negate) {
                m_int.g_st().negate();
            }
        } else {
            m_int.promote();
            ::mpz_swap(&m.m_mpz, &m_int.g_dy());
            if (negate) {
                ::mpz_neg(&m_int.g_dy(), &m_int.g_dy());
            }
        }
    }
    // Conversion to integral types.
    template <typename T>
    static void check_mult2(const T &n, typename std::enable_if<std::is_signed<T>::value>::type * = nullptr)
    {
        if (n < std::numeric_limits<T>::min() / T(2) || n > std::numeric_limits<T>::max() / T(2)) {
            piranha_throw(std::overflow_error, "overflow in conversion to integral type");
        }
    }
    template <typename T>
    static void check_mult2(const T &n, typename std::enable_if<!std::is_signed<T>::value>::type * = nullptr)
    {
        if (n > std::numeric_limits<T>::max() / T(2)) {
            piranha_throw(std::overflow_error, "overflow in conversion to integral type");
        }
    }
    // Conversion of 1-limb statics. Can fail depending on T. The flag param is initially
    // false and set to true only if the operation succeeds.
    template <typename T, typename std::enable_if<std::is_unsigned<T>::value, int>::type = 0>
    void attempt_fast_1_limb_conversion(T &retval, bool &flag) const
    {
        // Attempt something only if there's only 1 limb and the number is positive.
        // NOTE: the zero case is handled in the upper function.
        if (m_int.g_st()._mp_size == 1) {
            try {
                retval = boost::numeric_cast<T>(m_int.g_st().m_limbs[0u]);
                flag = true;
            } catch (...) {
                piranha_throw(std::overflow_error, "overflow in conversion to integral type");
            }
        }
    }
    template <typename T, typename std::enable_if<std::is_signed<T>::value, int>::type = 0>
    void attempt_fast_1_limb_conversion(T &retval, bool &flag) const
    {
        // Like above for the 1 positive limb case.
        if (m_int.g_st()._mp_size == 1) {
            try {
                retval = boost::numeric_cast<T>(m_int.g_st().m_limbs[0u]);
                flag = true;
            } catch (...) {
                piranha_throw(std::overflow_error, "overflow in conversion to integral type");
            }
        }
        // 1 negative limb case.
        if (m_int.g_st()._mp_size == -1) {
            try {
                // This will first be the negative of the final value, if computable.
                retval = boost::numeric_cast<T>(m_int.g_st().m_limbs[0u]);
                piranha_assert(retval > 0);
                // Now check if we can negate it.
                if (retval <= detail::safe_abs_sint<T>::value) {
                    retval = static_cast<T>(-retval);
                    flag = true;
                }
            } catch (...) {
                // In this case we don't want to do anything as the conversion might still
                // be possible in principle, and we go through the general case.
            }
        }
    }
    template <typename T>
    T convert_to_impl(
        typename std::enable_if<std::is_integral<T>::value && !std::is_same<T, bool>::value>::type * = nullptr) const
    {
        // Special case for zero first.
        const int s = sign();
        if (s == 0) {
            return T(0);
        }
        // Next try the fast static variant.
        if (m_int.is_static()) {
            bool flag = false;
            T retval(0);
            attempt_fast_1_limb_conversion(retval, flag);
            if (flag) {
                return retval;
            }
        }
        const bool negative = s < 0;
        // We cannot convert to unsigned type if this is negative.
        if (std::is_unsigned<T>::value && negative) {
            piranha_throw(std::overflow_error, "overflow in conversion to integral type");
        }
        T retval(0), tmp(static_cast<T>(negative ? -1 : 1));
        if (m_int.is_static()) {
            using limb_t = typename detail::integer_union<NBits>::s_storage::limb_t;
            const limb_t bits_size = m_int.g_st().bits_size();
            piranha_assert(bits_size != 0u);
            for (limb_t i = 0u; i < bits_size; ++i) {
                if (i != 0u) {
                    check_mult2(tmp);
                    tmp = static_cast<T>(tmp * T(2));
                }
                if (m_int.g_st().test_bit(i)) {
                    if (negative && retval < std::numeric_limits<T>::min() - tmp) {
                        piranha_throw(std::overflow_error, "overflow in conversion to integral type");
                    } else if (!negative && retval > std::numeric_limits<T>::max() - tmp) {
                        piranha_throw(std::overflow_error, "overflow in conversion to integral type");
                    }
                    retval = static_cast<T>(retval + tmp);
                }
            }
        } else {
            // NOTE: copy here, it's not the fastest way but it should be safer.
            detail::mpz_raii tmp_mpz;
            ::mpz_set(&tmp_mpz.m_mpz, &m_int.g_dy());
            // Adjust the sign as needed, in order to use the test bit function below.
            if (mpz_sgn(&tmp_mpz.m_mpz) == -1) {
                ::mpz_neg(&tmp_mpz.m_mpz, &tmp_mpz.m_mpz);
            }
            const std::size_t bits_size = ::mpz_sizeinbase(&tmp_mpz.m_mpz, 2);
            piranha_assert(bits_size != 0u);
            for (std::size_t i = 0u; i < bits_size; ++i) {
                if (i != 0u) {
                    check_mult2(tmp);
                    tmp = static_cast<T>(tmp * T(2));
                }
                ::mp_bitcnt_t bit_idx;
                try {
                    bit_idx = boost::numeric_cast<::mp_bitcnt_t>(i);
                } catch (...) {
                    piranha_throw(std::overflow_error, "overflow in conversion to integral type");
                }
                if (::mpz_tstbit(&tmp_mpz.m_mpz, bit_idx)) {
                    if (negative && retval < std::numeric_limits<T>::min() - tmp) {
                        piranha_throw(std::overflow_error, "overflow in conversion to integral type");
                    } else if (!negative && retval > std::numeric_limits<T>::max() - tmp) {
                        piranha_throw(std::overflow_error, "overflow in conversion to integral type");
                    }
                    retval = static_cast<T>(retval + tmp);
                }
            }
        }
        return retval;
    }
    // Special casing for bool.
    template <typename T>
    T convert_to_impl(typename std::enable_if<std::is_same<T, bool>::value>::type * = nullptr) const
    {
        return sign() != 0;
    }
    // Convert to floating-point.
    template <typename T>
    T convert_to_impl(typename std::enable_if<std::is_same<double, T>::value>::type * = nullptr) const
    {
        // For double, we just use mpz_get_d().
        auto v = get_mpz_view();
        return ::mpz_get_d(v);
    }
    template <typename T>
    T convert_to_impl(typename std::enable_if<std::is_same<float, T>::value>::type * = nullptr) const
    {
        // Convert to double, then cast back to float.
        return static_cast<float>(convert_to_impl<double>());
    }
    template <typename T>
    T convert_to_impl(typename std::enable_if<std::is_same<long double, T>::value>::type * = nullptr) const
    {
        // For long double, create a temporary mpfr, init it with this, then extract the long double.
        // NOTE: here we should really use a thread local mpfr_t wrapped into a RAII holder.
        // Overflow check for the operation below.
        static_assert(std::numeric_limits<long double>::digits10 < (std::numeric_limits<int>::max() - 10) / 3,
                      "Overflow error.");
        // This is the number of digits in base 2 needed to represent exactly any long double.
        // The exact number should be  + 1 instead of + 10, but let's be conservative.
        // http://en.cppreference.com/w/cpp/types/numeric_limits/digits10
        constexpr int d2 = std::numeric_limits<long double>::digits10 * 3 + 10;
        const auto prec = boost::numeric_cast<::mpfr_prec_t>(d2);
        auto v = get_mpz_view();
        // All the rest will be noexcept.
        ::mpfr_t tmp;
        ::mpfr_init2(tmp, prec);
        ::mpfr_set_z(tmp, v, MPFR_RNDN);
        long double retval = ::mpfr_get_ld(tmp, MPFR_RNDN);
        ::mpfr_clear(tmp);
        return retval;
    }
    // In-place add.
    template <bool AddOrSub>
    mp_integer &in_place_add_or_sub(const mp_integer &other)
    {
        bool s1 = is_static(), s2 = other.is_static();
        if (s1 && s2) {
            // Attempt the static add/sub.
            // NOTE: the static add/sub will try to do the operation, if it fails 1
            // will be returned. The operation is safe, and m_int.g_st() will be untouched
            // in case of problems.
            int status;
            if (AddOrSub) {
                status = m_int.g_st().add(m_int.g_st(), m_int.g_st(), other.m_int.g_st());
            } else {
                status = m_int.g_st().sub(m_int.g_st(), m_int.g_st(), other.m_int.g_st());
            }
            if (likely(!status)) {
                return *this;
            }
        }
        // Promote as needed, we need GMP types on both sides.
        if (s1) {
            m_int.promote();
            // NOTE: refresh the value of s2 in case other coincided with this.
            s2 = other.is_static();
        }
        if (s2) {
            auto v = other.m_int.g_st().get_mpz_view();
            if (AddOrSub) {
                ::mpz_add(&m_int.g_dy(), &m_int.g_dy(), v);
            } else {
                ::mpz_sub(&m_int.g_dy(), &m_int.g_dy(), v);
            }
        } else {
            if (AddOrSub) {
                ::mpz_add(&m_int.g_dy(), &m_int.g_dy(), &other.m_int.g_dy());
            } else {
                ::mpz_sub(&m_int.g_dy(), &m_int.g_dy(), &other.m_int.g_dy());
            }
        }
        return *this;
    }
    mp_integer &in_place_add(const mp_integer &other)
    {
        return in_place_add_or_sub<true>(other);
    }
    template <typename T>
    mp_integer &in_place_add(const T &other, typename std::enable_if<std::is_integral<T>::value>::type * = nullptr)
    {
        return in_place_add(mp_integer(other));
    }
    template <typename T>
    mp_integer &in_place_add(const T &other,
                             typename std::enable_if<std::is_floating_point<T>::value>::type * = nullptr)
    {
        return (*this = static_cast<T>(*this) + other);
    }
    // Binary add.
    template <typename T, typename U>
    static mp_integer binary_plus(const T &n1, const U &n2,
                                  typename std::enable_if<std::is_same<T, mp_integer>::value
                                                          && std::is_same<U, mp_integer>::value>::type * = nullptr)
    {
        mp_integer retval(n1);
        retval += n2;
        return retval;
    }
    template <typename T, typename U>
    static mp_integer binary_plus(
        const T &n1, const U &n2,
        typename std::enable_if<std::is_same<T, mp_integer>::value && std::is_integral<U>::value>::type * = nullptr)
    {
        // NOTE: for binary ops, let's do first the conversion to mp_integer and then
        // use the mp_integer vs mp_integer operator.
        mp_integer retval(n2);
        retval += n1;
        return retval;
    }
    template <typename T, typename U>
    static mp_integer binary_plus(
        const T &n1, const U &n2,
        typename std::enable_if<std::is_same<U, mp_integer>::value && std::is_integral<T>::value>::type * = nullptr)
    {
        mp_integer retval(n1);
        retval += n2;
        return retval;
    }
    template <typename T>
    static T binary_plus(const mp_integer &n, const T &x,
                         typename std::enable_if<std::is_floating_point<T>::value>::type * = nullptr)
    {
        return (static_cast<T>(n) + x);
    }
    template <typename T>
    static T binary_plus(const T &x, const mp_integer &n,
                         typename std::enable_if<std::is_floating_point<T>::value>::type * = nullptr)
    {
        return binary_plus(n, x);
    }
    // Subtraction.
    mp_integer &in_place_sub(const mp_integer &other)
    {
        return in_place_add_or_sub<false>(other);
    }
    template <typename T>
    mp_integer &in_place_sub(const T &other, typename std::enable_if<std::is_integral<T>::value>::type * = nullptr)
    {
        return in_place_sub(mp_integer(other));
    }
    template <typename T>
    mp_integer &in_place_sub(const T &other,
                             typename std::enable_if<std::is_floating_point<T>::value>::type * = nullptr)
    {
        return (*this = static_cast<T>(*this) - other);
    }
    // Binary subtraction.
    template <typename T, typename U>
    static mp_integer binary_subtract(const T &n1, const U &n2,
                                      typename std::enable_if<std::is_same<T, mp_integer>::value
                                                              && std::is_same<U, mp_integer>::value>::type * = nullptr)
    {
        mp_integer retval(n2);
        retval -= n1;
        retval.negate();
        return retval;
    }
    template <typename T, typename U>
    static mp_integer binary_subtract(
        const T &n1, const U &n2,
        typename std::enable_if<std::is_same<T, mp_integer>::value && std::is_integral<U>::value>::type * = nullptr)
    {
        mp_integer retval(n2);
        retval -= n1;
        retval.negate();
        return retval;
    }
    template <typename T, typename U>
    static mp_integer binary_subtract(
        const T &n1, const U &n2,
        typename std::enable_if<std::is_same<U, mp_integer>::value && std::is_integral<T>::value>::type * = nullptr)
    {
        mp_integer retval(n1);
        retval -= n2;
        return retval;
    }
    template <typename T>
    static T binary_subtract(const mp_integer &n, const T &x,
                             typename std::enable_if<std::is_floating_point<T>::value>::type * = nullptr)
    {
        return (static_cast<T>(n) - x);
    }
    template <typename T>
    static T binary_subtract(const T &x, const mp_integer &n,
                             typename std::enable_if<std::is_floating_point<T>::value>::type * = nullptr)
    {
        return -binary_subtract(n, x);
    }
    // Multiplication.
    mp_integer &in_place_mul(const mp_integer &other)
    {
        bool s1 = is_static(), s2 = other.is_static();
        if (s1 && s2) {
            // Attempt the static mul.
            if (likely(!m_int.g_st().mul(m_int.g_st(), m_int.g_st(), other.m_int.g_st()))) {
                return *this;
            }
        }
        // Promote as needed, we need GMP types on both sides.
        if (s1) {
            m_int.promote();
            s2 = other.is_static();
        }
        if (s2) {
            auto v = other.m_int.g_st().get_mpz_view();
            ::mpz_mul(&m_int.g_dy(), &m_int.g_dy(), v);
        } else {
            ::mpz_mul(&m_int.g_dy(), &m_int.g_dy(), &other.m_int.g_dy());
        }
        return *this;
    }
    template <typename T>
    mp_integer &in_place_mul(const T &other, typename std::enable_if<std::is_integral<T>::value>::type * = nullptr)
    {
        return in_place_mul(mp_integer(other));
    }
    template <typename T>
    mp_integer &in_place_mul(const T &other,
                             typename std::enable_if<std::is_floating_point<T>::value>::type * = nullptr)
    {
        return (*this = static_cast<T>(*this) * other);
    }
    template <typename T, typename U>
    static mp_integer binary_mul(const T &n1, const U &n2,
                                 typename std::enable_if<std::is_same<T, mp_integer>::value
                                                         && std::is_same<U, mp_integer>::value>::type * = nullptr)
    {
        mp_integer retval(n2);
        retval *= n1;
        return retval;
    }
    template <typename T, typename U>
    static mp_integer binary_mul(
        const T &n1, const U &n2,
        typename std::enable_if<std::is_same<T, mp_integer>::value && std::is_integral<U>::value>::type * = nullptr)
    {
        mp_integer retval(n2);
        retval *= n1;
        return retval;
    }
    template <typename T, typename U>
    static mp_integer binary_mul(
        const T &n1, const U &n2,
        typename std::enable_if<std::is_same<U, mp_integer>::value && std::is_integral<T>::value>::type * = nullptr)
    {
        mp_integer retval(n1);
        retval *= n2;
        return retval;
    }
    template <typename T>
    static T binary_mul(const mp_integer &n, const T &x,
                        typename std::enable_if<std::is_floating_point<T>::value>::type * = nullptr)
    {
        return (static_cast<T>(n) * x);
    }
    template <typename T>
    static T binary_mul(const T &x, const mp_integer &n,
                        typename std::enable_if<std::is_floating_point<T>::value>::type * = nullptr)
    {
        return binary_mul(n, x);
    }
    // Division.
    mp_integer &in_place_div(const mp_integer &other)
    {
        const bool s1 = is_static(), s2 = other.is_static();
        if (s1 && s2) {
            mp_integer r;
            m_int.g_st().div(m_int.g_st(), r.m_int.g_st(), m_int.g_st(), other.m_int.g_st());
        } else if (s1 && !s2) {
            // Promote this.
            m_int.promote();
            ::mpz_tdiv_q(&m_int.g_dy(), &m_int.g_dy(), &other.m_int.g_dy());
        } else if (!s1 && s2) {
            auto v = other.m_int.g_st().get_mpz_view();
            ::mpz_tdiv_q(&m_int.g_dy(), &m_int.g_dy(), v);
        } else {
            ::mpz_tdiv_q(&m_int.g_dy(), &m_int.g_dy(), &other.m_int.g_dy());
        }
        return *this;
    }
    template <typename T>
    mp_integer &in_place_div(const T &other, typename std::enable_if<std::is_integral<T>::value>::type * = nullptr)
    {
        return in_place_div(mp_integer(other));
    }
    template <typename T>
    mp_integer &in_place_div(const T &other,
                             typename std::enable_if<std::is_floating_point<T>::value>::type * = nullptr)
    {
        return (*this = static_cast<T>(*this) / other);
    }
    template <typename T, typename U>
    static mp_integer binary_div(const T &n1, const U &n2,
                                 typename std::enable_if<std::is_same<T, mp_integer>::value
                                                         && std::is_same<U, mp_integer>::value>::type * = nullptr)
    {
        mp_integer retval(n1);
        retval /= n2;
        return retval;
    }
    template <typename T, typename U>
    static mp_integer binary_div(
        const T &n1, const U &n2,
        typename std::enable_if<std::is_same<T, mp_integer>::value && std::is_integral<U>::value>::type * = nullptr)
    {
        mp_integer retval(n1);
        retval /= n2;
        return retval;
    }
    template <typename T, typename U>
    static mp_integer binary_div(
        const T &n1, const U &n2,
        typename std::enable_if<std::is_same<U, mp_integer>::value && std::is_integral<T>::value>::type * = nullptr)
    {
        mp_integer retval(n1);
        retval /= n2;
        return retval;
    }
    template <typename T>
    static T binary_div(const mp_integer &n, const T &x,
                        typename std::enable_if<std::is_floating_point<T>::value>::type * = nullptr)
    {
        return (static_cast<T>(n) / x);
    }
    template <typename T>
    static T binary_div(const T &x, const mp_integer &n,
                        typename std::enable_if<std::is_floating_point<T>::value>::type * = nullptr)
    {
        return (x / static_cast<T>(n));
    }
    // Modulo.
    mp_integer &in_place_mod(const mp_integer &other)
    {
        const bool s1 = is_static(), s2 = other.is_static();
        if (s1 && s2) {
            mp_integer q;
            m_int.g_st().div(q.m_int.g_st(), m_int.g_st(), m_int.g_st(), other.m_int.g_st());
        } else if (s1 && !s2) {
            // Promote this.
            m_int.promote();
            ::mpz_tdiv_r(&m_int.g_dy(), &m_int.g_dy(), &other.m_int.g_dy());
        } else if (!s1 && s2) {
            auto v = other.m_int.g_st().get_mpz_view();
            ::mpz_tdiv_r(&m_int.g_dy(), &m_int.g_dy(), v);
        } else {
            ::mpz_tdiv_r(&m_int.g_dy(), &m_int.g_dy(), &other.m_int.g_dy());
        }
        return *this;
    }
    template <typename T>
    mp_integer &in_place_mod(const T &other, typename std::enable_if<std::is_integral<T>::value>::type * = nullptr)
    {
        return in_place_mod(mp_integer(other));
    }
    template <typename T, typename U>
    static mp_integer binary_mod(const T &n1, const U &n2,
                                 typename std::enable_if<std::is_same<T, mp_integer>::value
                                                         && std::is_same<U, mp_integer>::value>::type * = nullptr)
    {
        mp_integer retval(n1);
        retval %= n2;
        return retval;
    }
    template <typename T, typename U>
    static mp_integer binary_mod(
        const T &n1, const U &n2,
        typename std::enable_if<std::is_same<T, mp_integer>::value && std::is_integral<U>::value>::type * = nullptr)
    {
        mp_integer retval(n1);
        retval %= n2;
        return retval;
    }
    template <typename T, typename U>
    static mp_integer binary_mod(
        const T &n1, const U &n2,
        typename std::enable_if<std::is_same<U, mp_integer>::value && std::is_integral<T>::value>::type * = nullptr)
    {
        mp_integer retval(n1);
        retval %= n2;
        return retval;
    }
    // Left-Shift
    mp_integer &in_place_lshift_mp_bitcnt_t(::mp_bitcnt_t other)
    {
        if (is_static()) {
            int status = m_int.g_st().lshift(other);
            if (status == 0) {
                return *this;
            }
            // Promote this.
            m_int.promote();
        }
        ::mpz_mul_2exp(&m_int.g_dy(), &m_int.g_dy(), other);
        return *this;
    }
    template <typename T, typename std::enable_if<std::is_integral<T>::value, int>::type = 0>
    mp_integer &in_place_lshift(const T &other)
    {
        try {
            return in_place_lshift_mp_bitcnt_t(boost::numeric_cast<::mp_bitcnt_t>(other));
        } catch (const boost::numeric::bad_numeric_cast &) {
            piranha_throw(std::invalid_argument, "invalid argument for left bit shifting");
        }
    }
    mp_integer &in_place_lshift(const mp_integer &other)
    {
        try {
            return in_place_lshift_mp_bitcnt_t(static_cast<::mp_bitcnt_t>(other));
        } catch (const std::overflow_error &) {
            piranha_throw(std::invalid_argument, "invalid argument for left bit shifting");
        }
    }
    template <typename T, typename U>
    static mp_integer binary_lshift(const T &n1, const U &n2,
                                    typename std::enable_if<std::is_same<T, mp_integer>::value
                                                            && std::is_same<U, mp_integer>::value>::type * = nullptr)
    {
        mp_integer retval(n1);
        retval <<= n2;
        return retval;
    }
    template <typename T, typename U>
    static mp_integer binary_lshift(
        const T &n1, const U &n2,
        typename std::enable_if<std::is_same<T, mp_integer>::value && std::is_integral<U>::value>::type * = nullptr)
    {
        mp_integer retval(n1);
        retval <<= n2;
        return retval;
    }
    template <typename T, typename U>
    static mp_integer binary_lshift(
        const T &n1, const U &n2,
        typename std::enable_if<std::is_same<U, mp_integer>::value && std::is_integral<T>::value>::type * = nullptr)
    {
        mp_integer retval(n1);
        retval <<= n2;
        return retval;
    }
    // Right-Shift
    mp_integer &in_place_rshift_mp_bitcnt_t(::mp_bitcnt_t other)
    {
        if (is_static()) {
            m_int.g_st().rshift(other);
        } else {
            ::mpz_tdiv_q_2exp(&m_int.g_dy(), &m_int.g_dy(), other);
        }
        return *this;
    }
    template <typename T, typename std::enable_if<std::is_integral<T>::value, int>::type = 0>
    mp_integer &in_place_rshift(const T &other)
    {
        try {
            return in_place_rshift_mp_bitcnt_t(boost::numeric_cast<::mp_bitcnt_t>(other));
        } catch (const boost::numeric::bad_numeric_cast &) {
            piranha_throw(std::invalid_argument, "invalid argument for right bit shifting");
        }
    }
    mp_integer &in_place_rshift(const mp_integer &other)
    {
        try {
            return in_place_rshift_mp_bitcnt_t(static_cast<::mp_bitcnt_t>(other));
        } catch (const std::overflow_error &) {
            piranha_throw(std::invalid_argument, "invalid argument for right bit shifting");
        }
    }
    template <typename T, typename U>
    static mp_integer binary_rshift(const T &n1, const U &n2,
                                    typename std::enable_if<std::is_same<T, mp_integer>::value
                                                            && std::is_same<U, mp_integer>::value>::type * = nullptr)
    {
        mp_integer retval(n1);
        retval >>= n2;
        return retval;
    }
    template <typename T, typename U>
    static mp_integer binary_rshift(
        const T &n1, const U &n2,
        typename std::enable_if<std::is_same<T, mp_integer>::value && std::is_integral<U>::value>::type * = nullptr)
    {
        mp_integer retval(n1);
        retval >>= n2;
        return retval;
    }
    template <typename T, typename U>
    static mp_integer binary_rshift(
        const T &n1, const U &n2,
        typename std::enable_if<std::is_same<U, mp_integer>::value && std::is_integral<T>::value>::type * = nullptr)
    {
        mp_integer retval(n1);
        retval >>= n2;
        return retval;
    }
    // Comparison.
    static bool binary_equality(const mp_integer &n1, const mp_integer &n2)
    {
        const bool s1 = n1.is_static(), s2 = n2.is_static();
        if (s1 && s2) {
            return (n1.m_int.g_st() == n2.m_int.g_st());
        } else if (s1 && !s2) {
            auto v1 = n1.m_int.g_st().get_mpz_view();
            return ::mpz_cmp(v1, &n2.m_int.g_dy()) == 0;
        } else if (!s1 && s2) {
            auto v2 = n2.m_int.g_st().get_mpz_view();
            return ::mpz_cmp(v2, &n1.m_int.g_dy()) == 0;
        } else {
            return ::mpz_cmp(&n1.m_int.g_dy(), &n2.m_int.g_dy()) == 0;
        }
    }
    template <typename Integer>
    static bool binary_equality(const mp_integer &n1, const Integer &n2,
                                typename std::enable_if<std::is_integral<Integer>::value>::type * = nullptr)
    {
        return n1 == mp_integer(n2);
    }
    template <typename Integer>
    static bool binary_equality(const Integer &n1, const mp_integer &n2,
                                typename std::enable_if<std::is_integral<Integer>::value>::type * = nullptr)
    {
        return binary_equality(n2, n1);
    }
    template <typename FloatingPoint>
    static bool binary_equality(const mp_integer &n, const FloatingPoint &x,
                                typename std::enable_if<std::is_floating_point<FloatingPoint>::value>::type * = nullptr)
    {
        return static_cast<FloatingPoint>(n) == x;
    }
    template <typename FloatingPoint>
    static bool binary_equality(const FloatingPoint &x, const mp_integer &n,
                                typename std::enable_if<std::is_floating_point<FloatingPoint>::value>::type * = nullptr)
    {
        return binary_equality(n, x);
    }
    static bool binary_less_than(const mp_integer &n1, const mp_integer &n2)
    {
        const bool s1 = n1.is_static(), s2 = n2.is_static();
        if (s1 && s2) {
            return (n1.m_int.g_st() < n2.m_int.g_st());
        } else if (s1 && !s2) {
            auto v1 = n1.m_int.g_st().get_mpz_view();
            return ::mpz_cmp(v1, &n2.m_int.g_dy()) < 0;
        } else if (!s1 && s2) {
            auto v2 = n2.m_int.g_st().get_mpz_view();
            return ::mpz_cmp(&n1.m_int.g_dy(), v2) < 0;
        } else {
            return ::mpz_cmp(&n1.m_int.g_dy(), &n2.m_int.g_dy()) < 0;
        }
    }
    template <typename Integer>
    static bool binary_less_than(const mp_integer &n1, const Integer &n2,
                                 typename std::enable_if<std::is_integral<Integer>::value>::type * = nullptr)
    {
        return n1 < mp_integer(n2);
    }
    template <typename Integer>
    static bool binary_less_than(const Integer &n1, const mp_integer &n2,
                                 typename std::enable_if<std::is_integral<Integer>::value>::type * = nullptr)
    {
        return mp_integer(n1) < n2;
    }
    template <typename FloatingPoint>
    static bool
    binary_less_than(const mp_integer &n, const FloatingPoint &x,
                     typename std::enable_if<std::is_floating_point<FloatingPoint>::value>::type * = nullptr)
    {
        return static_cast<FloatingPoint>(n) < x;
    }
    template <typename FloatingPoint>
    static bool
    binary_less_than(const FloatingPoint &x, const mp_integer &n,
                     typename std::enable_if<std::is_floating_point<FloatingPoint>::value>::type * = nullptr)
    {
        return x < static_cast<FloatingPoint>(n);
    }
    static bool binary_leq(const mp_integer &n1, const mp_integer &n2)
    {
        const bool s1 = n1.is_static(), s2 = n2.is_static();
        if (s1 && s2) {
            return (n1.m_int.g_st() <= n2.m_int.g_st());
        } else if (s1 && !s2) {
            auto v1 = n1.m_int.g_st().get_mpz_view();
            return ::mpz_cmp(v1, &n2.m_int.g_dy()) <= 0;
        } else if (!s1 && s2) {
            auto v2 = n2.m_int.g_st().get_mpz_view();
            return ::mpz_cmp(&n1.m_int.g_dy(), v2) <= 0;
        } else {
            return ::mpz_cmp(&n1.m_int.g_dy(), &n2.m_int.g_dy()) <= 0;
        }
    }
    template <typename Integer>
    static bool binary_leq(const mp_integer &n1, const Integer &n2,
                           typename std::enable_if<std::is_integral<Integer>::value>::type * = nullptr)
    {
        return n1 <= mp_integer(n2);
    }
    template <typename Integer>
    static bool binary_leq(const Integer &n1, const mp_integer &n2,
                           typename std::enable_if<std::is_integral<Integer>::value>::type * = nullptr)
    {
        return mp_integer(n1) <= n2;
    }
    template <typename FloatingPoint>
    static bool binary_leq(const mp_integer &n, const FloatingPoint &x,
                           typename std::enable_if<std::is_floating_point<FloatingPoint>::value>::type * = nullptr)
    {
        return static_cast<FloatingPoint>(n) <= x;
    }
    template <typename FloatingPoint>
    static bool binary_leq(const FloatingPoint &x, const mp_integer &n,
                           typename std::enable_if<std::is_floating_point<FloatingPoint>::value>::type * = nullptr)
    {
        return x <= static_cast<FloatingPoint>(n);
    }
    // Exponentiation.
    // ebs = exponentiation by squaring.
    mp_integer ebs(unsigned long n) const
    {
        mp_integer result(1), tmp(*this);
        while (n) {
            if (n % 2ul) {
                result *= tmp;
            }
            tmp *= tmp;
            n /= 2ul;
        }
        return result;
    }
    template <typename T>
    mp_integer
    pow_impl(const T &ui,
             typename std::enable_if<std::is_integral<T>::value && std::is_unsigned<T>::value>::type * = nullptr) const
    {
        unsigned long exp;
        try {
            exp = boost::numeric_cast<unsigned long>(ui);
        } catch (const boost::numeric::bad_numeric_cast &) {
            piranha_throw(std::invalid_argument, "invalid argument for exponentiation");
        }
        return ebs(exp);
    }
    template <typename T>
    mp_integer
    pow_impl(const T &si,
             typename std::enable_if<std::is_integral<T>::value && std::is_signed<T>::value>::type * = nullptr) const
    {
        return pow_impl(mp_integer(si));
    }
    mp_integer pow_impl(const mp_integer &n) const
    {
        if (n.sign() >= 0) {
            unsigned long exp;
            try {
                exp = static_cast<unsigned long>(n);
            } catch (const std::overflow_error &) {
                piranha_throw(std::invalid_argument, "invalid argument for exponentiation");
            }
            return pow_impl(exp);
        } else {
            return 1 / pow_impl(-n);
        }
    }
    // mpz view class.
    class mpz_view
    {
        using static_mpz_view = typename detail::integer_union<NBits>::s_storage::template static_mpz_view<>;

    public:
        explicit mpz_view(const mp_integer &n)
            : m_static_view(n.is_static() ? n.m_int.g_st().get_mpz_view() : static_mpz_view{}),
              m_dyn_ptr(n.is_static() ? nullptr : &(n.m_int.g_dy()))
        {
        }
        mpz_view(const mpz_view &) = delete;
        mpz_view(mpz_view &&) = default;
        mpz_view &operator=(const mpz_view &) = delete;
        mpz_view &operator=(mpz_view &&) = delete;
        operator const detail::mpz_struct_t *() const
        {
            return get();
        }
        const detail::mpz_struct_t *get() const
        {
            if (m_dyn_ptr) {
                return m_dyn_ptr;
            } else {
                return m_static_view;
            }
        }

    private:
        static_mpz_view m_static_view;
        const detail::mpz_struct_t *m_dyn_ptr;
    };
    // Serialization support.
    friend class boost::serialization::access;
    template <class Archive>
    void save(Archive &ar, unsigned int) const
    {
        std::ostringstream oss;
        oss << *this;
        auto s = oss.str();
        ar &s;
    }
    template <class Archive>
    void load(Archive &ar, unsigned int)
    {
        std::string s;
        ar &s;
        *this = mp_integer(s);
    }
    BOOST_SERIALIZATION_SPLIT_MEMBER()
public:
    /// Defaulted default constructor.
    /**
     * The value of the integer will be initialised to 0.
     */
    mp_integer() = default;
    /// Defaulted copy constructor.
    mp_integer(const mp_integer &) = default;
    /// Defaulted move constructor.
    mp_integer(mp_integer &&) = default;
    /// Generic constructor.
    /**
     * \note
     * This constructor is enabled only if \p T is an interoperable type.
     *
     * Construction from a floating-point type will result in the truncated
     * counterpart of the original value.
     *
     * @param[in] x object used to construct \p this.
     *
     * @throws std::invalid_argument if the construction fails (e.g., construction from a non-finite
     * floating-point value).
     */
    template <typename T, generic_ctor_enabler<T> = 0>
    explicit mp_integer(const T &x)
    {
        construct_from_interoperable(x);
    }
    /// Constructor from C string.
    /**
     * The string must be a sequence of decimal digits, preceded by a minus sign for
     * strictly negative numbers. The first digit of a non-zero number must not be zero. A malformed string will throw
     * an \p std::invalid_argument
     * exception.
     *
     * Note that if the string is not null-terminated, undefined behaviour will occur.
     *
     * @param[in] str decimal string representation of the number used to initialise the integer object.
     *
     * @throws std::invalid_argument if the string is malformed.
     */
    explicit mp_integer(const char *str)
    {
        construct_from_string(str);
    }
    /// Constructor from C++ string.
    /**
     * Equivalent to the constructor from C string.
     *
     * @param[in] str decimal string representation of the number used to initialise the integer object.
     *
     * @throws unspecified any exception thrown by the constructor from C string.
     */
    explicit mp_integer(const std::string &str)
    {
        construct_from_string(str.c_str());
    }
    /// Defaulted destructor.
    ~mp_integer() = default;
    /// Defaulted copy-assignment operator.
    mp_integer &operator=(const mp_integer &) = default;
    /// Defaulted move-assignment operator.
    mp_integer &operator=(mp_integer &&) = default;
    /// Generic assignment operator.
    /**
     * \note
     * This operator is enabled only if \p T is an interoperable type.
     *
     * This assignment operator is equivalent to constructing a temporary instance of mp_integer from \p x
     * and then move-assigning it to \p this.
     *
     * @param[in] x object that will be assigned to \p this.
     *
     * @return reference to \p this.
     *
     * @throws unspecified any exception thrown by the generic constructor of mp_integer.
     */
    template <typename T, generic_ctor_enabler<T> = 0>
    mp_integer &operator=(const T &x)
    {
        return (*this = mp_integer(x));
    }
    /// Assignment from C++ string.
    /**
     * Equivalent to the construction and susbequent move to \p this of a temporary mp_integer from \p str.
     *
     * @param[in] str C++ string that will be assigned to \p this.
     *
     * @return reference to \p this.
     *
     * @throws unspecified any exception thrown by the constructor of mp_integer from string.
     */
    mp_integer &operator=(const std::string &str)
    {
        operator=(mp_integer(str));
        return *this;
    }
    /// Assignment from C string.
    /**
     * Equivalent to the construction and susbequent move to \p this of a temporary mp_integer from \p str.
     *
     * @param[in] str C string that will be assigned to \p this.
     *
     * @return reference to \p this.
     *
     * @throws unspecified any exception thrown by the constructor of mp_integer from string.
     */
    mp_integer &operator=(const char *str)
    {
        operator=(mp_integer(str));
        return *this;
    }
    /// Get an \p mpz view of \p this.
    /**
     * This method will return an object of an unspecified type \p mpz_view which is implicitly convertible
     * to a const pointer to an \p mpz struct (and which can thus be used as a <tt>const mpz_t</tt>
     * parameter in GMP functions). In addition to the implicit conversion operator, the \p mpz struct pointer
     * can also be retrieved via the <tt>get()</tt> method of the \p mpz_view class.
     * The pointee will represent a GMP integer whose value is equal to \p this.
     *
<<<<<<< HEAD
     * Note that the returned \p mpz_view instance can only be move-constructed (the other constructors and the
     * assignment operators
     * are disabled). Additionally, the returned object and the pointer might reference internal data belonging to
     * \p this, and they can thus be used safely only during the lifetime of \p this.
     * Any modification to \p this will also invalidate the view and the pointer.
=======
     * It is important to keep in mind the following facts about the returned \p mpz_view object:
     * - \p mpz_view objects can only be move-constructed (the other constructors and the assignment operators
     *   are disabled);
     * - the returned object and the pointer returned by its <tt>get()</tt> method might reference internal data
     *   belonging to \p this, and they can thus be used safely only during the lifetime of \p this;
     * - the lifetime of the pointer returned by the <tt>get()</tt> method is tied to the lifetime of the \p mpz_view
     *   object (that is, if the \p mpz_view object is destroyed, any pointer previously returned by <tt>get()</tt>
     *   becomes invalid);
     * - any modification to \p this will also invalidate the view and the pointer.
>>>>>>> b1a8cb6d
     *
     * @return an \p mpz view of \p this.
     */
    mpz_view get_mpz_view() const
    {
        return mpz_view(*this);
    }
    /// Conversion operator.
    /**
     * \note
     * This operator is enabled only if \p T is an interoperable type.
     *
     * Conversion to integral types, if possible, will always be exact. Conversion to \p bool produces
     * \p true for nonzero values, \p false for zero. Conversion to floating-point types is performed
     * via arithmetic operations and might generate infinities in case the value is too large.
     *
     * @return the value of \p this converted to type \p T.
     *
     * @throws std::overflow_error if the conversion fails (e.g., the range of the target integral type
     * is insufficient to represent the value of <tt>this</tt>).
     * @throws unspecified any exception raised by <tt>boost::numeric_cast()</tt> in case of (unlikely)
     * overflow errors while converting between integral types.
     */
    template <typename T, cast_enabler<T> = 0>
    explicit operator T() const
    {
        return convert_to_impl<T>();
    }
    /// Overload output stream operator for piranha::mp_integer.
    /**
     * The input \p n will be directed to the output stream \p os as a string of digits in base 10.
     *
     * @param[in] os output stream.
     * @param[in] n piranha::mp_integer to be directed to stream.
     *
     * @return reference to \p os.
     *
     * @throws std::invalid_argument if the number of digits is larger than an implementation-defined maximum.
     * @throws unspecified any exception thrown by <tt>std::vector::resize()</tt>.
     */
    friend std::ostream &operator<<(std::ostream &os, const mp_integer &n)
    {
        if (n.m_int.is_static()) {
            return (os << n.m_int.g_st());
        } else {
            return detail::stream_mpz(os, n.m_int.g_dy());
        }
    }
    /// Overload input stream operator for piranha::mp_integer.
    /**
     * Equivalent to extracting a line from the stream and then assigning it to \p n.
     *
     * @param[in] is input stream.
     * @param[in,out] n integer to which the contents of the stream will be assigned.
     *
     * @return reference to \p is.
     *
     * @throws unspecified any exception thrown by the constructor from string of piranha::mp_integer.
     */
    friend std::istream &operator>>(std::istream &is, mp_integer &n)
    {
        std::string tmp_str;
        std::getline(is, tmp_str);
        n = tmp_str;
        return is;
    }
    /// Promote to dynamic storage.
    /**
     * This method will promote \p this to dynamic storage, if \p this is currently stored in static
     * storage. Otherwise, an error will be raised.
     *
     * @throws std::invalid_argument if \p this is not currently stored in static storage.
     */
    void promote()
    {
        if (unlikely(!m_int.is_static())) {
            piranha_throw(std::invalid_argument, "cannot promote non-static integer");
        }
        m_int.promote();
    }
    /// Test storage status.
    /**
     * @return \p true if \p this is currently stored in static storage, \p false otherwise.
     */
    bool is_static() const
    {
        return m_int.is_static();
    }
    /// Negate in-place.
    void negate()
    {
        if (is_static()) {
            m_int.g_st().negate();
        } else {
            ::mpz_neg(&m_int.g_dy(), &m_int.g_dy());
        }
    }
    /// Sign.
    /**
     * @return 1 if <tt>this > 0</tt>, 0 if <tt>this == 0</tt> and -1 if <tt>this < 0</tt>.
     */
    int sign() const
    {
        if (is_static()) {
            if (m_int.g_st()._mp_size > 0) {
                return 1;
            }
            if (m_int.g_st()._mp_size < 0) {
                return -1;
            }
            return 0;
        } else {
            return mpz_sgn(&m_int.g_dy());
        }
    }
    /// In-place addition.
    /**
     * \note
     * This operator is enabled only if \p T is an interoperable type or piranha::mp_integer.
     *
     * Add \p x in-place. If \p T is piranha::mp_integer or an integral type, the result will be exact. If \p T is a
     * floating-point type, the following
     * sequence of operations takes place:
     *
     * - \p this is converted to an instance \p f of type \p T via the conversion operator,
     * - \p f is added to \p x,
     * - the result is assigned back to \p this.
     *
     * @param[in] x argument for the addition.
     *
     * @return reference to \p this.
     *
     * @throws unspecified any exception thrown by the generic constructor, the conversion operator or the generic
     * assignment operator, if used.
     */
    template <typename T>
    auto operator+=(const T &x) -> decltype(this->in_place_add(x))
    {
        return in_place_add(x);
    }
    /// Generic in-place addition with piranha::mp_integer.
    /**
     * \note
     * This operator is enabled only if \p T is a non-const interoperable type.
     *
     * Add a piranha::mp_integer in-place. This method will first compute <tt>n + x</tt>, cast it back to \p T via \p
     * static_cast and finally assign the result to \p x.
     *
     * @param[in,out] x first argument.
     * @param[in] n second argument.
     *
     * @return reference to \p x.
     *
     * @throws unspecified any exception thrown by the binary operator or by casting piranha::mp_integer to \p T.
     */
    template <typename T, generic_in_place_enabler<T> = 0>
    friend T &operator+=(T &x, const mp_integer &n)
    {
        x = static_cast<T>(n + x);
        return x;
    }
    /// Generic binary addition involving piranha::mp_integer.
    /**
     * \note
     * This template operator is enabled only if either:
     * - \p T is piranha::mp_integer and \p U is an interoperable type,
     * - \p U is piranha::mp_integer and \p T is an interoperable type,
     * - both \p T and \p U are piranha::mp_integer.
     *
     * If no floating-point types are involved, the exact result of the operation will be returned as a
     * piranha::mp_integer.
     *
     * If one of the arguments is a floating-point value \p f of type \p F, the other argument will be converted to an
     * instance of type \p F
     * and added to \p f to generate the return value, which will then be of type \p F.
     *
     * @param[in] x first argument
     * @param[in] y second argument.
     *
     * @return <tt>x + y</tt>.
     *
     * @throws unspecified any exception thrown by:
     * - the corresponding in-place operator,
     * - the invoked constructor or the conversion operator, if used.
     */
    template <typename T, typename U>
    friend auto operator+(const T &x, const U &y) -> decltype(mp_integer::binary_plus(x, y))
    {
        return binary_plus(x, y);
    }
    /// Identity operation.
    /**
     * @return copy of \p this.
     */
    mp_integer operator+() const
    {
        return *this;
    }
    /// Prefix increment.
    /**
     * Increment \p this by one.
     *
     * @return reference to \p this after the increment.
     */
    mp_integer &operator++()
    {
        return operator+=(1);
    }
    /// Suffix increment.
    /**
     * Increment \p this by one and return a copy of \p this as it was before the increment.
     *
     * @return copy of \p this before the increment.
     */
    mp_integer operator++(int)
    {
        const mp_integer retval(*this);
        ++(*this);
        return retval;
    }
    /// Addition in ternary form.
    /**
     * Sets \p this to <tt>n1 + n2</tt>. This form can be more efficient than the corresponding binary operator.
     *
     * @param[in] n1 first argument.
     * @param[in] n2 second argument.
     *
     * @return reference to \p this.
     */
    mp_integer &add(const mp_integer &n1, const mp_integer &n2)
    {
        bool s0 = is_static(), s1 = n1.is_static(), s2 = n2.is_static();
        if (s0 && s1 && s2) {
            if (likely(!detail::integer_union<NBits>::s_storage::add(m_int.g_st(), n1.m_int.g_st(), n2.m_int.g_st()))) {
                return *this;
            }
        }
        // this will have to be mpz in any case, promote it if needed and re-check the
        // static flags in case this coincides with n1 and/or n2.
        if (s0) {
            m_int.promote();
            s1 = n1.is_static();
            s2 = n2.is_static();
        }
        // 2**2 possibilities.
        // NOTE: here the 0 flag means that the operand is static and needs to be promoted,
        // 1 means that it is dynamic already.
        const unsigned mask = static_cast<unsigned>(!s1) + (static_cast<unsigned>(!s2) << 1u);
        switch (mask) {
            case 0u: {
                auto v1 = n1.m_int.g_st().get_mpz_view(), v2 = n2.m_int.g_st().get_mpz_view();
                ::mpz_add(&m_int.g_dy(), v1, v2);
                break;
            }
            case 1u: {
                auto v2 = n2.m_int.g_st().get_mpz_view();
                ::mpz_add(&m_int.g_dy(), &n1.m_int.g_dy(), v2);
                break;
            }
            case 2u: {
                auto v1 = n1.m_int.g_st().get_mpz_view();
                ::mpz_add(&m_int.g_dy(), v1, &n2.m_int.g_dy());
                break;
            }
            case 3u:
                ::mpz_add(&m_int.g_dy(), &n1.m_int.g_dy(), &n2.m_int.g_dy());
        }
        return *this;
    }
    /// In-place subtraction.
    /**
     * \note
     * This operator is enabled only if \p T is an interoperable type or piranha::mp_integer.
     *
     * Subtract \p x in-place. If \p T is piranha::mp_integer or an integral type, the result will be exact. If \p T is
     * a floating-point type, the following
     * sequence of operations takes place:
     *
     * - \p this is converted to an instance \p f of type \p T via the conversion operator,
     * - \p x is subtracted from \p f,
     * - the result is assigned back to \p this.
     *
     * @param[in] x argument for the subtraction.
     *
     * @return reference to \p this.
     *
     * @throws unspecified any exception thrown by the generic constructor, the conversion operator or the generic
     * assignment operator, if used.
     */
    template <typename T>
    auto operator-=(const T &x) -> decltype(this->in_place_sub(x))
    {
        return in_place_sub(x);
    }
    /// Generic in-place subtraction with piranha::mp_integer.
    /**
     * \note
     * This operator is enabled only if \p T is a non-const interoperable type.
     *
     * Subtract a piranha::mp_integer in-place. This method will first compute <tt>x - n</tt>, cast it back to \p T via
     * \p static_cast and finally assign the result to \p x.
     *
     * @param[in,out] x first argument.
     * @param[in] n second argument.
     *
     * @return reference to \p x.
     *
     * @throws unspecified any exception thrown by the binary operator or by casting piranha::mp_integer to \p T.
     */
    template <typename T, generic_in_place_enabler<T> = 0>
    friend T &operator-=(T &x, const mp_integer &n)
    {
        x = static_cast<T>(x - n);
        return x;
    }
    /// Generic binary subtraction involving piranha::mp_integer.
    /**
     * \note
     * This template operator is enabled only if either:
     * - \p T is piranha::mp_integer and \p U is an interoperable type,
     * - \p U is piranha::mp_integer and \p T is an interoperable type,
     * - both \p T and \p U are piranha::mp_integer.
     *
     * If one of the arguments is a floating-point value \p f of type \p F, the other argument will be converted to an
     * instance of type \p F
     * and subtracted from (or to) \p f to generate the return value, which will then be of type \p F.
     *
     * @param[in] x first argument
     * @param[in] y second argument.
     *
     * @return <tt>x - y</tt>.
     *
     * @throws unspecified any exception thrown by:
     * - the corresponding in-place operator,
     * - the invoked constructor or the conversion operator, if used.
     */
    template <typename T, typename U>
    friend auto operator-(const T &x, const U &y) -> decltype(mp_integer::binary_subtract(x, y))
    {
        return binary_subtract(x, y);
    }
    /// Negated copy.
    /**
     * @return copy of \p -this.
     */
    mp_integer operator-() const
    {
        mp_integer retval(*this);
        retval.negate();
        return retval;
    }
    /// Prefix decrement.
    /**
     * Decrement \p this by one and return.
     *
     * @return reference to \p this.
     */
    mp_integer &operator--()
    {
        return operator-=(1);
    }
    /// Suffix decrement.
    /**
     * Decrement \p this by one and return a copy of \p this as it was before the decrement.
     *
     * @return copy of \p this before the decrement.
     */
    mp_integer operator--(int)
    {
        const mp_integer retval(*this);
        --(*this);
        return retval;
    }
    /// Subtraction in ternary form.
    /**
     * Sets \p this to <tt>n1 - n2</tt>. This form can be more efficient than the corresponding binary operator.
     *
     * @param[in] n1 first argument.
     * @param[in] n2 second argument.
     *
     * @return reference to \p this.
     */
    mp_integer &sub(const mp_integer &n1, const mp_integer &n2)
    {
        bool s0 = is_static(), s1 = n1.is_static(), s2 = n2.is_static();
        if (s0 && s1 && s2) {
            if (likely(!detail::integer_union<NBits>::s_storage::sub(m_int.g_st(), n1.m_int.g_st(), n2.m_int.g_st()))) {
                return *this;
            }
        }
        // this will have to be mpz in any case, promote it if needed and re-check the
        // static flags in case this coincides with n1 and/or n2.
        if (s0) {
            m_int.promote();
            s1 = n1.is_static();
            s2 = n2.is_static();
        }
        // 2**2 possibilities.
        // NOTE: here the 0 flag means that the operand is static and needs to be promoted,
        // 1 means that it is dynamic already.
        const unsigned mask = static_cast<unsigned>(!s1) + (static_cast<unsigned>(!s2) << 1u);
        switch (mask) {
            case 0u: {
                auto v1 = n1.m_int.g_st().get_mpz_view(), v2 = n2.m_int.g_st().get_mpz_view();
                ::mpz_sub(&m_int.g_dy(), v1, v2);
                break;
            }
            case 1u: {
                auto v2 = n2.m_int.g_st().get_mpz_view();
                ::mpz_sub(&m_int.g_dy(), &n1.m_int.g_dy(), v2);
                break;
            }
            case 2u: {
                auto v1 = n1.m_int.g_st().get_mpz_view();
                ::mpz_sub(&m_int.g_dy(), v1, &n2.m_int.g_dy());
                break;
            }
            case 3u:
                ::mpz_sub(&m_int.g_dy(), &n1.m_int.g_dy(), &n2.m_int.g_dy());
        }
        return *this;
    }
    /// In-place multiplication.
    /**
     * \note
     * This operator is enabled only if \p T is an interoperable type or piranha::mp_integer.
     *
     * Multiply by \p x in-place. If \p T is piranha::mp_integer or an integral type, the result will be exact. If \p T
     * is a floating-point type, the following
     * sequence of operations takes place:
     *
     * - \p this is converted to an instance \p f of type \p T via the conversion operator,
     * - \p x is multiplied by \p f,
     * - the result is assigned back to \p this.
     *
     * @param[in] x argument for the multiplication.
     *
     * @return reference to \p this.
     *
     * @throws unspecified any exception thrown by the generic constructor, the conversion operator or the generic
     * assignment operator, if used.
     */
    template <typename T>
    auto operator*=(const T &x) -> decltype(this->in_place_mul(x))
    {
        return in_place_mul(x);
    }
    /// Generic in-place multiplication with piranha::mp_integer.
    /**
     * \note
     * This operator is enabled only if \p T is a non-const interoperable type.
     *
     * Multiply by a piranha::mp_integer in-place. This method will first compute <tt>x * n</tt>, cast it back to \p T
     * via \p static_cast and finally assign the result to \p x.
     *
     * @param[in,out] x first argument.
     * @param[in] n second argument.
     *
     * @return reference to \p x.
     *
     * @throws unspecified any exception thrown by the binary operator or by casting piranha::mp_integer to \p T.
     */
    template <typename T, generic_in_place_enabler<T> = 0>
    friend T &operator*=(T &x, const mp_integer &n)
    {
        x = static_cast<T>(x * n);
        return x;
    }
    /// Generic binary multiplication involving piranha::mp_integer.
    /**
     * \note
     * This template operator is enabled only if either:
     * - \p T is piranha::mp_integer and \p U is an interoperable type,
     * - \p U is piranha::mp_integer and \p T is an interoperable type,
     * - both \p T and \p U are piranha::mp_integer.
     *
     * If one of the arguments is a floating-point value \p f of type \p F, the other argument will be converted to an
     * instance of type \p F
     * and multiplied by \p f to generate the return value, which will then be of type \p F.
     *
     * @param[in] x first argument
     * @param[in] y second argument.
     *
     * @return <tt>x * y</tt>.
     *
     * @throws unspecified any exception thrown by:
     * - the corresponding in-place operator,
     * - the invoked constructor or the conversion operator, if used.
     */
    template <typename T, typename U>
    friend auto operator*(const T &x, const U &y) -> decltype(mp_integer::binary_mul(x, y))
    {
        return binary_mul(x, y);
    }
    /// Combined multiply-add.
    /**
     * Sets \p this to <tt>this + (n1 * n2)</tt>.
     *
     * @param[in] n1 first argument.
     * @param[in] n2 second argument.
     *
     * @return reference to \p this.
     */
    mp_integer &multiply_accumulate(const mp_integer &n1, const mp_integer &n2)
    {
        bool s0 = is_static(), s1 = n1.is_static(), s2 = n2.is_static();
        if (s0 && s1 && s2) {
            if (likely(!m_int.g_st().multiply_accumulate(n1.m_int.g_st(), n2.m_int.g_st()))) {
                return *this;
            }
        }
        // this will have to be mpz in any case, promote it if needed and re-check the
        // static flags in case this coincides with n1 and/or n2.
        if (s0) {
            m_int.promote();
            s1 = n1.is_static();
            s2 = n2.is_static();
        }
        // 2**2 possibilities.
        // NOTE: here the 0 flag means that the operand is static and needs to be promoted,
        // 1 means that it is dynamic already.
        const unsigned mask = static_cast<unsigned>(!s1) + (static_cast<unsigned>(!s2) << 1u);
        switch (mask) {
            case 0u: {
                auto v1 = n1.m_int.g_st().get_mpz_view(), v2 = n2.m_int.g_st().get_mpz_view();
                ::mpz_addmul(&m_int.g_dy(), v1, v2);
                break;
            }
            case 1u: {
                auto v2 = n2.m_int.g_st().get_mpz_view();
                ::mpz_addmul(&m_int.g_dy(), &n1.m_int.g_dy(), v2);
                break;
            }
            case 2u: {
                auto v1 = n1.m_int.g_st().get_mpz_view();
                ::mpz_addmul(&m_int.g_dy(), v1, &n2.m_int.g_dy());
                break;
            }
            case 3u:
                ::mpz_addmul(&m_int.g_dy(), &n1.m_int.g_dy(), &n2.m_int.g_dy());
        }
        return *this;
    }
    /// Multiplication in ternary form.
    /**
     * Sets \p this to <tt>n1 * n2</tt>. This form can be more efficient than the corresponding binary operator.
     *
     * @param[in] n1 first argument.
     * @param[in] n2 second argument.
     *
     * @return reference to \p this.
     */
    mp_integer &mul(const mp_integer &n1, const mp_integer &n2)
    {
        bool s0 = is_static(), s1 = n1.is_static(), s2 = n2.is_static();
        if (s0 && s1 && s2) {
            if (likely(!detail::integer_union<NBits>::s_storage::mul(m_int.g_st(), n1.m_int.g_st(), n2.m_int.g_st()))) {
                return *this;
            }
        }
        // this will have to be mpz in any case, promote it if needed and re-check the
        // static flags in case this coincides with n1 and/or n2.
        if (s0) {
            m_int.promote();
            s1 = n1.is_static();
            s2 = n2.is_static();
        }
        // 2**2 possibilities.
        // NOTE: here the 0 flag means that the operand is static and needs to be promoted,
        // 1 means that it is dynamic already.
        const unsigned mask = static_cast<unsigned>(!s1) + (static_cast<unsigned>(!s2) << 1u);
        switch (mask) {
            case 0u: {
                auto v1 = n1.m_int.g_st().get_mpz_view(), v2 = n2.m_int.g_st().get_mpz_view();
                ::mpz_mul(&m_int.g_dy(), v1, v2);
                break;
            }
            case 1u: {
                auto v2 = n2.m_int.g_st().get_mpz_view();
                ::mpz_mul(&m_int.g_dy(), &n1.m_int.g_dy(), v2);
                break;
            }
            case 2u: {
                auto v1 = n1.m_int.g_st().get_mpz_view();
                ::mpz_mul(&m_int.g_dy(), v1, &n2.m_int.g_dy());
                break;
            }
            case 3u:
                ::mpz_mul(&m_int.g_dy(), &n1.m_int.g_dy(), &n2.m_int.g_dy());
        }
        return *this;
    }
    /// In-place division.
    /**
     * \note
     * This operator is enabled only if \p T is an interoperable type or piranha::mp_integer.
     *
     * Divide by \p x in-place. If \p T is piranha::mp_integer or an integral type, the result will be truncated
     * (i.e., rounded towards 0). If \p T is a floating-point type, the following
     * sequence of operations takes place:
     *
     * - \p this is converted to an instance \p f of type \p T via the conversion operator,
     * - \p f is divided by \p x,
     * - the result is assigned back to \p this.
     *
     * @param[in] x argument for the division.
     *
     * @return reference to \p this.
     *
     * @throws unspecified any exception thrown by the generic constructor, the conversion operator or the generic
     * assignment operator, if used.
     * @throws piranha::zero_division_error if \p T is an integral type and \p x is zero (as established by
     * piranha::math::is_zero()).
     */
    template <typename T>
    auto operator/=(const T &x) -> decltype(this->in_place_div(x))
    {
        if (unlikely(math::is_zero(x))) {
            piranha_throw(zero_division_error, "division by zero in mp_integer");
        }
        return in_place_div(x);
    }
    /// Generic in-place division with piranha::mp_integer.
    /**
     * \note
     * This operator is enabled only if \p T is a non-const interoperable type.
     *
     * Divide by a piranha::mp_integer in-place. This method will first compute <tt>x / n</tt>, cast it back to \p T via
     * \p static_cast and finally assign the result to \p x.
     *
     * @param[in,out] x first argument.
     * @param[in] n second argument.
     *
     * @return reference to \p x.
     *
     * @throws unspecified any exception thrown by the binary operator or by casting piranha::mp_integer to \p T.
     */
    template <typename T, generic_in_place_enabler<T> = 0>
    friend T &operator/=(T &x, const mp_integer &n)
    {
        x = static_cast<T>(x / n);
        return x;
    }
    /// Generic binary division involving piranha::mp_integer.
    /**
     * \note
     * This template operator is enabled only if either:
     * - \p T is piranha::mp_integer and \p U is an interoperable type,
     * - \p U is piranha::mp_integer and \p T is an interoperable type,
     * - both \p T and \p U are piranha::mp_integer.
     *
     * If one of the arguments is a floating-point value \p f of type \p F, the other argument will be converted to an
     * instance of type \p F
     * and divided by (or used as a dividend for) \p f to generate the return value, which will then be of type \p F.
     *
     * @param[in] x first argument
     * @param[in] y second argument.
     *
     * @return <tt>x / y</tt>.
     *
     * @throws unspecified any exception thrown by:
     * - the corresponding in-place operator,
     * - the invoked constructor or the conversion operator, if used.
     * @throws piranha::zero_division_error if both operands are of integral type and a division by zero occurs.
     */
    template <typename T, typename U>
    friend auto operator/(const T &x, const U &y) -> decltype(mp_integer::binary_div(x, y))
    {
        if (unlikely(math::is_zero(y))) {
            piranha_throw(zero_division_error, "division by zero in mp_integer");
        }
        return binary_div(x, y);
    }
    /// Division in ternary form.
    /**
     * Sets \p this to <tt>n1 / n2</tt>. This form can be more efficient than the corresponding binary operator.
     *
     * @param[in] n1 first argument.
     * @param[in] n2 second argument.
     *
     * @throws piranha::zero_division_error if \p n2 is zero.
     *
     * @return reference to \p this.
     */
    mp_integer &div(const mp_integer &n1, const mp_integer &n2)
    {
        if (unlikely(math::is_zero(n2))) {
            piranha_throw(zero_division_error, "division by zero");
        }
        bool s0 = is_static(), s1 = n1.is_static(), s2 = n2.is_static();
        if (s1 && s2) {
            if (!s0) {
                // NOTE: this is safe, as this is not static while n1 and n2 are,
                // and thus this cannot overlap with n1 or n2.
                *this = mp_integer{};
            }
            mp_integer r;
            // NOTE: the static division routine here does both division and remainder, we
            // need to check if there's performance to be gained by doing only the division.
            m_int.g_st().div(m_int.g_st(), r.m_int.g_st(), n1.m_int.g_st(), n2.m_int.g_st());
            return *this;
        }
        // this will have to be mpz in any case, promote it if needed and re-check the
        // static flags in case this coincides with n1 and/or n2.
        if (s0) {
            m_int.promote();
            s1 = n1.is_static();
            s2 = n2.is_static();
        }
        // NOTE: here the 0 flag means that the operand is static and needs to be promoted,
        // 1 means that it is dynamic already.
        const unsigned mask = static_cast<unsigned>(!s1) + (static_cast<unsigned>(!s2) << 1u);
        piranha_assert(mask > 0u);
        switch (mask) {
            // NOTE: case 0 here is not possible as it would mean that n1 and n2 are both static,
            // but we handled the case above.
            case 1u: {
                auto v2 = n2.m_int.g_st().get_mpz_view();
                ::mpz_tdiv_q(&m_int.g_dy(), &n1.m_int.g_dy(), v2);
                break;
            }
            case 2u: {
                auto v1 = n1.m_int.g_st().get_mpz_view();
                ::mpz_tdiv_q(&m_int.g_dy(), v1, &n2.m_int.g_dy());
                break;
            }
            case 3u:
                ::mpz_tdiv_q(&m_int.g_dy(), &n1.m_int.g_dy(), &n2.m_int.g_dy());
        }
        return *this;
    }
    /// Division with remainder.
    /**
     * This method will set \p q to the quotient and \p r to the remainder of <tt>n1 / n2</tt>.
     * The sign of the remainder will be the sign of the numerator \p n1.
     *
     * @param[out] q the quotient.
     * @param[out] r the remainder.
     * @param[in] n1 the numerator.
     * @param[in] n2 the denominator.
     *
     * @throws piranha::zero_division_error if \p n2 is zero.
     * @throws std::invalid_argument if \p q and \p r are the same object.
     */
    static void divrem(mp_integer &q, mp_integer &r, const mp_integer &n1, const mp_integer &n2)
    {
        if (unlikely(math::is_zero(n2))) {
            piranha_throw(zero_division_error, "division by zero");
        }
        if (unlikely(&q == &r)) {
            piranha_throw(std::invalid_argument, "quotient and remainder cannot be the same object");
        }
        // First we make sure that both q and r have the same storage.
        bool s0 = q.is_static();
        if (s0 != r.is_static()) {
            if (s0) {
                // q is static, r is dynamic. Promote q.
                q.promote();
                s0 = false;
            } else {
                // q is dynamic, r static. Promote r.
                r.promote();
            }
        }
        piranha_assert(s0 == q.is_static() || q.is_static() == r.is_static());
        bool s1 = n1.is_static(), s2 = n2.is_static();
        // If n1 and n2 are both statics, we can carry the computation completely in static storage.
        if (s1 && s2) {
            if (!s0) {
                q = mp_integer{};
                r = mp_integer{};
            }
            q.m_int.g_st().div(q.m_int.g_st(), r.m_int.g_st(), n1.m_int.g_st(), n2.m_int.g_st());
            return;
        }
        // If either n1 or n2 are static, we need to promote the return values and re-check n1/n2.
        if (s0) {
            q.promote();
            r.promote();
            s1 = n1.is_static();
            s2 = n2.is_static();
        }
        const unsigned mask = static_cast<unsigned>(!s1) + (static_cast<unsigned>(!s2) << 1u);
        piranha_assert(mask > 0u);
        switch (mask) {
            // NOTE: case 0 here is not possible as it would mean that n1 and n2 are both static,
            // but we handled the case above.
            case 1u: {
                auto v2 = n2.m_int.g_st().get_mpz_view();
                ::mpz_tdiv_qr(&q.m_int.g_dy(), &r.m_int.g_dy(), &n1.m_int.g_dy(), v2);
                break;
            }
            case 2u: {
                auto v1 = n1.m_int.g_st().get_mpz_view();
                ::mpz_tdiv_qr(&q.m_int.g_dy(), &r.m_int.g_dy(), v1, &n2.m_int.g_dy());
                break;
            }
            case 3u:
                ::mpz_tdiv_qr(&q.m_int.g_dy(), &r.m_int.g_dy(), &n1.m_int.g_dy(), &n2.m_int.g_dy());
        }
    }
    /// In-place modulo operation.
    /**
     * \note
     * This template operator is enabled only if \p T is piranha::mp_integer or an integral type among the interoperable
     * types.
     *
     * Sets \p this to <tt>this % n</tt>. This operator behaves in the way specified by the C++ standard (specifically,
     * the sign of the remainder will be the sign of the numerator).
     *
     * @param[in] n argument for the modulo operation.
     *
     * @return reference to \p this.
     *
     * @throws unspecified any exception thrown by the generic constructor, if used.
     * @throws piranha::zero_division_error if <tt>n == 0</tt>.
     */
    template <typename T>
    auto operator%=(const T &n) -> decltype(this->in_place_mod(n))
    {
        if (unlikely(math::is_zero(n))) {
            piranha_throw(zero_division_error, "division by zero in mp_integer");
        }
        return in_place_mod(n);
    }
    /// Generic in-place modulo with piranha::mp_integer.
    /**
     * \note
     * This operator is enabled only if \p T is a non-const integral interoperable type.
     *
     * Compute the remainder with respect to a piranha::mp_integer in-place. This method will first compute <tt>x %
     * n</tt>,
     * cast it back to \p T via \p static_cast and finally assign the result to \p x.
     *
     * @param[in,out] x first argument.
     * @param[in] n second argument.
     *
     * @return reference to \p x.
     *
     * @throws unspecified any exception thrown by the binary operator or by casting piranha::mp_integer to \p T.
     */
    template <typename T, generic_in_place_mod_enabler<T> = 0>
    friend T &operator%=(T &x, const mp_integer &n)
    {
        x = static_cast<T>(x % n);
        return x;
    }
    /// Generic binary modulo operation involving piranha::mp_integer.
    /**
     * \note
     * This template operator is enabled only if either:
     * - \p T is piranha::mp_integer and \p U is an integral interoperable type,
     * - \p U is piranha::mp_integer and \p T is an integral interoperable type,
     * - both \p T and \p U are piranha::mp_integer.
     *
     * @param[in] x first argument
     * @param[in] y second argument.
     *
     * @return <tt>x % y</tt>.
     *
     * @throws unspecified any exception thrown by:
     * - the corresponding in-place operator,
     * - the invoked constructor, if used.
     * @throws piranha::zero_division_error if the second operand is zero.
     */
    template <typename T, typename U>
    friend auto operator%(const T &x, const U &y) -> decltype(mp_integer::binary_mod(x, y))
    {
        if (unlikely(math::is_zero(y))) {
            piranha_throw(zero_division_error, "division by zero in mp_integer");
        }
        return binary_mod(x, y);
    }
    /// In-place left shift operation.
    /**
     * \note
     * This template operator is enabled only if \p T is piranha::mp_integer or an integral type.
     *
     * Sets \p this to <tt>this << n</tt>. The left shift operation is equivalent to a multiplication
     * by 2 to the power of \p n.
     *
     * @param[in] n argument for the left shift operation.
     *
     * @return reference to \p this.
     *
     * @throws unspecified any exception thrown by the generic constructor, if used.
     * @throws piranha::invalid_argument if <tt>n</tt> is negative or it does not fit in an <tt>mp_bitcnt_t</tt>.
     */
    template <typename T>
    auto operator<<=(const T &n) -> decltype(this->in_place_lshift(n))
    {
        return in_place_lshift(n);
    }
    /// Generic in-place left shift with piranha::mp_integer.
    /**
     * \note
     * This operator is enabled only if \p T is a non-const integral interoperable type.
     *
     * Compute the left shift with respect to a piranha::mp_integer in-place. This method will first compute <tt>x <<
     * n</tt>,
     * cast it back to \p T via \p static_cast and finally assign the result to \p x. The left shift operation is
     * equivalent to a multiplication
     * by 2 to the power of \p n.
     *
     * @param[in,out] x first argument.
     * @param[in] n second argument.
     *
     * @return reference to \p x.
     *
     * @throws unspecified any exception thrown by the binary operator or by casting piranha::mp_integer to \p T.
     */
    template <typename T, generic_in_place_shift_enabler<T> = 0>
    friend T &operator<<=(T &x, const mp_integer &n)
    {
        x = static_cast<T>(x << n);
        return x;
    }
    /// Generic binary left shift operation involving piranha::mp_integer.
    /**
     * \note
     * This template operator is enabled only if either:
     * - \p T is piranha::mp_integer and \p U is an integral interoperable type,
     * - \p U is piranha::mp_integer and \p T is an integral interoperable type,
     * - both \p T and \p U are piranha::mp_integer.
     *
     * @param[in] x first argument
     * @param[in] y second argument.
     *
     * @return <tt>x << y</tt>.
     *
     * @throws unspecified any exception thrown by:
     * - the corresponding in-place operator,
     * - the invoked constructor, if used.
     */
    template <typename T, typename U>
    friend auto operator<<(const T &x, const U &y) -> decltype(mp_integer::binary_lshift(x, y))
    {
        return binary_lshift(x, y);
    }
    /// In-place right shift operation.
    /**
     * \note
     * This template operator is enabled only if \p T is piranha::mp_integer or an integral type.
     *
     * Sets \p this to <tt>this >> n</tt>. The right shift operation is equivalent to a truncated division
     * by 2 to the power of \p n.
     *
     * @param[in] n argument for the right shift operation.
     *
     * @return reference to \p this.
     *
     * @throws unspecified any exception thrown by the generic constructor, if used.
     * @throws piranha::invalid_argument if <tt>n</tt> is negative or it does not fit in an <tt>mp_bitcnt_t</tt>.
     */
    template <typename T>
    auto operator>>=(const T &n) -> decltype(this->in_place_rshift(n))
    {
        return in_place_rshift(n);
    }
    /// Generic in-place right shift with piranha::mp_integer.
    /**
     * \note
     * This operator is enabled only if \p T is a non-const integral interoperable type.
     *
     * Compute the right shift with respect to a piranha::mp_integer in-place. This method will first compute <tt>x >>
     * n</tt>,
     * cast it back to \p T via \p static_cast and finally assign the result to \p x. The right shift operation is
     * equivalent to a
     * truncated division by 2 to the power of \p n.
     *
     * @param[in,out] x first argument.
     * @param[in] n second argument.
     *
     * @return reference to \p x.
     *
     * @throws unspecified any exception thrown by the binary operator or by casting piranha::mp_integer to \p T.
     */
    template <typename T, generic_in_place_shift_enabler<T> = 0>
    friend T &operator>>=(T &x, const mp_integer &n)
    {
        x = static_cast<T>(x >> n);
        return x;
    }
    /// Generic binary right shift operation involving piranha::mp_integer.
    /**
     * \note
     * This template operator is enabled only if either:
     * - \p T is piranha::mp_integer and \p U is an integral interoperable type,
     * - \p U is piranha::mp_integer and \p T is an integral interoperable type,
     * - both \p T and \p U are piranha::mp_integer.
     *
     * @param[in] x first argument
     * @param[in] y second argument.
     *
     * @return <tt>x >> y</tt>.
     *
     * @throws unspecified any exception thrown by:
     * - the corresponding in-place operator,
     * - the invoked constructor, if used.
     */
    template <typename T, typename U>
    friend auto operator>>(const T &x, const U &y) -> decltype(mp_integer::binary_rshift(x, y))
    {
        return binary_rshift(x, y);
    }
    /// Generic equality operator involving piranha::mp_integer.
    /**
     * \note
     * This template operator is enabled only if either:
     * - \p T is piranha::mp_integer and \p U is an interoperable type,
     * - \p U is piranha::mp_integer and \p T is an interoperable type,
     * - both \p T and \p U are piranha::mp_integer.
     *
     * If no floating-point types are involved, the exact result of the comparison will be returned.
     *
     * If one of the arguments is a floating-point value \p f of type \p F, the other argument will be converted to an
     * instance of type \p F
     * and compared to \p f to generate the return value.
     *
     * @param[in] x first argument
     * @param[in] y second argument.
     *
     * @return \p true if <tt>x == y</tt>, \p false otherwise.
     *
     * @throws unspecified any exception thrown by the invoked constructor or the conversion operator, if used.
     */
    template <typename T, typename U>
    friend auto operator==(const T &x, const U &y) -> decltype(mp_integer::binary_equality(x, y))
    {
        return binary_equality(x, y);
    }
    /// Generic inequality operator involving piranha::mp_integer.
    /**
     * \note
     * This template operator is enabled only if either:
     * - \p T is piranha::mp_integer and \p U is an interoperable type,
     * - \p U is piranha::mp_integer and \p T is an interoperable type,
     * - both \p T and \p U are piranha::mp_integer.
     *
     * This operator is the negation of operator==().
     *
     * @param[in] x first argument
     * @param[in] y second argument.
     *
     * @return \p true if <tt>x == y</tt>, \p false otherwise.
     *
     * @throws unspecified any exception thrown by operator==().
     */
    template <typename T, typename U>
    friend auto operator!=(const T &x, const U &y) -> decltype(!mp_integer::binary_equality(x, y))
    {
        return !binary_equality(x, y);
    }
    /// Generic less-than operator involving piranha::mp_integer.
    /**
     * \note
     * This template operator is enabled only if either:
     * - \p T is piranha::mp_integer and \p U is an interoperable type,
     * - \p U is piranha::mp_integer and \p T is an interoperable type,
     * - both \p T and \p U are piranha::mp_integer.
     *
     * If no floating-point types are involved, the exact result of the comparison will be returned.
     *
     * If one of the arguments is a floating-point value \p f of type \p F, the other argument will be converted to an
     * instance of type \p F
     * and compared to \p f to generate the return value.
     *
     * @param[in] x first argument
     * @param[in] y second argument.
     *
     * @return \p true if <tt>x < y</tt>, \p false otherwise.
     *
     * @throws unspecified any exception thrown by the invoked constructor or the conversion operator, if used.
     */
    template <typename T, typename U>
    friend auto operator<(const T &x, const U &y) -> decltype(mp_integer::binary_less_than(x, y))
    {
        return binary_less_than(x, y);
    }
    /// Generic less-than or equal operator involving piranha::mp_integer.
    /**
     * \note
     * This template operator is enabled only if either:
     * - \p T is piranha::mp_integer and \p U is an interoperable type,
     * - \p U is piranha::mp_integer and \p T is an interoperable type,
     * - both \p T and \p U are piranha::mp_integer.
     *
     * If no floating-point types are involved, the exact result of the comparison will be returned.
     *
     * If one of the arguments is a floating-point value \p f of type \p F, the other argument will be converted to an
     * instance of type \p F
     * and compared to \p f to generate the return value.
     *
     * @param[in] x first argument
     * @param[in] y second argument.
     *
     * @return \p true if <tt>x <= y</tt>, \p false otherwise.
     *
     * @throws unspecified any exception thrown by the invoked constructor or the conversion operator, if used.
     */
    template <typename T, typename U>
    friend auto operator<=(const T &x, const U &y) -> decltype(mp_integer::binary_leq(x, y))
    {
        return binary_leq(x, y);
    }
    /// Generic greater-than operator involving piranha::mp_integer.
    /**
     * \note
     * This template operator is enabled only if either:
     * - \p T is piranha::mp_integer and \p U is an interoperable type,
     * - \p U is piranha::mp_integer and \p T is an interoperable type,
     * - both \p T and \p U are piranha::mp_integer.
     *
     * If no floating-point types are involved, the exact result of the comparison will be returned.
     *
     * If one of the arguments is a floating-point value \p f of type \p F, the other argument will be converted to an
     * instance of type \p F
     * and compared to \p f to generate the return value.
     *
     * @param[in] x first argument
     * @param[in] y second argument.
     *
     * @return \p true if <tt>x > y</tt>, \p false otherwise.
     *
     * @throws unspecified any exception thrown by operator<().
     */
    template <typename T, typename U>
    friend auto operator>(const T &x, const U &y) -> decltype(mp_integer::binary_less_than(y, x))
    {
        return binary_less_than(y, x);
    }
    /// Generic greater-than or equal operator involving piranha::mp_integer.
    /**
     * \note
     * This template operator is enabled only if either:
     * - \p T is piranha::mp_integer and \p U is an interoperable type,
     * - \p U is piranha::mp_integer and \p T is an interoperable type,
     * - both \p T and \p U are piranha::mp_integer.
     *
     * If no floating-point types are involved, the exact result of the comparison will be returned.
     *
     * If one of the arguments is a floating-point value \p f of type \p F, the other argument will be converted to an
     * instance of type \p F
     * and compared to \p f to generate the return value.
     *
     * @param[in] x first argument
     * @param[in] y second argument.
     *
     * @return \p true if <tt>x >= y</tt>, \p false otherwise.
     *
     * @throws unspecified any exception thrown by operator<=().
     */
    template <typename T, typename U>
    friend auto operator>=(const T &x, const U &y) -> decltype(mp_integer::binary_leq(y, x))
    {
        return binary_leq(y, x);
    }
    /// Exponentiation.
    /**
     * \note
     * This template method is activated only if \p T is an integral type or piranha::mp_integer.
     *
     * Return <tt>this ** exp</tt>.  Negative
     * powers are calculated as <tt>(1 / this) ** exp</tt>. Trying to raise zero to a negative exponent will throw a
     * piranha::zero_division_error exception. <tt>this ** 0</tt> will always return 1.
     *
     * The value of \p exp cannot exceed in absolute value the maximum value representable by the <tt>unsigned long</tt>
     * type, otherwise an
     * \p std::invalid_argument exception will be thrown.
     *
     * @param[in] exp exponent.
     *
     * @return <tt>this ** exp</tt>.
     *
     * @throws std::invalid_argument if <tt>exp</tt>'s value is outside the range of the <tt>unsigned long</tt> type.
     * @throws piranha::zero_division_error if \p this is zero and \p exp is negative.
     * @throws unspecified any exception thrown by the generic constructor, if used.
     */
    template <typename T>
    auto pow(const T &exp) const -> decltype(this->pow_impl(exp))
    {
        return pow_impl(exp);
    }
    /// Absolute value.
    /**
     * @return absolute value of \p this.
     */
    mp_integer abs() const
    {
        mp_integer retval(*this);
        if (retval.is_static()) {
            if (retval.m_int.g_st()._mp_size < 0) {
                retval.m_int.g_st()._mp_size = -retval.m_int.g_st()._mp_size;
            }
        } else {
            ::mpz_abs(&retval.m_int.g_dy(), &retval.m_int.g_dy());
        }
        return retval;
    }
    /// GCD.
    /**
     * This method will write to \p out the GCD of \p n1 and \p n2.
     * The returned value is guaranteed to be non-negative if both arguments are non-negative.
     *
     * @param[out] out the output value.
     * @param[in] n1 first argument
     * @param[in] n2 second argument.
     */
    static void gcd(mp_integer &out, const mp_integer &n1, const mp_integer &n2)
    {
        // NOTE: this function would be a good candidate for demotion.
        bool s0 = out.is_static(), s1 = n1.is_static(), s2 = n2.is_static();
        if (s1 && s2) {
            // Go with the euclidean computation if both are statics. This will result
            // in a static out as well.
            out = detail::gcd_euclidean(n1, n2);
            return;
        }
        // We will set out to mpz in any case, promote it if needed and re-check the
        // static flags in case this coincides with n1 and/or n2.
        if (s0) {
            out.m_int.promote();
            s1 = n1.is_static();
            s2 = n2.is_static();
        }
        // NOTE: here the 0 flag means that the operand is static and needs to be promoted,
        // 1 means that it is dynamic already.
        const unsigned mask = static_cast<unsigned>(!s1) + (static_cast<unsigned>(!s2) << 1u);
        piranha_assert(mask > 0u);
        switch (mask) {
            // NOTE: case 0 here is not possible as it would mean that n1 and n2 are both static,
            // but we handled the case above.
            case 1u: {
                auto v2 = n2.m_int.g_st().get_mpz_view();
                ::mpz_gcd(&out.m_int.g_dy(), &n1.m_int.g_dy(), v2);
                break;
            }
            case 2u: {
                auto v1 = n1.m_int.g_st().get_mpz_view();
                ::mpz_gcd(&out.m_int.g_dy(), v1, &n2.m_int.g_dy());
                break;
            }
            case 3u:
                ::mpz_gcd(&out.m_int.g_dy(), &n1.m_int.g_dy(), &n2.m_int.g_dy());
        }
    }

private:
    struct hash_checks {
        static const unsigned nbits_size_t = static_cast<unsigned>(std::numeric_limits<std::size_t>::digits);
        using s_storage = typename detail::integer_union<NBits>::s_storage;
        // Check that the computation of the total number of bits does not overflow when the number
        // of size_t to extract is no more than the corresponding quantity for the static int.
        // This protects again both the computation of tot_nbits, but also the multiplication inside
        // read_uint as return type coincides with std::size_t.
        static const bool value
            = s_storage::hash_checks::max_n_size_t < std::numeric_limits<std::size_t>::max() / nbits_size_t;
    };

public:
    /// Hash value
    /**
     * The returned hash value does not depend on how the integer is stored (i.e., dynamic or static
     * storage).
     *
     * @return a hash value for \p this.
     */
    std::size_t hash() const
    {
        // NOTE: in order to check that this method can be called safely we need to make sure that:
        // - the static hash calculation has no overflows (checked above),
        // - dynamic hash calculation cannot overflow when operating on integers with size (in terms
        //   of std::size_t elements) in the static range.
        static_assert(hash_checks::value, "Overflow error.");
        // NOTE: a possible performance improvement here is to go and read directly
        // the first size_t from the storage if the value is positive. No loops and
        // no hash combining.
        if (is_static()) {
            return m_int.g_st().hash();
        }
        const auto &dy = m_int.g_dy();
        // NOTE: mpz_size gives the number of limbs effectively used by mpz, that is,
        // the absolute value of the internal _mp_size member.
        const std::size_t size = ::mpz_size(&dy);
        if (size == 0u) {
            return 0;
        }
        // Get a read-only pointer to the limbs.
        // NOTE: there is a specific mpz_limbs_read() function
        // in later GMP versions for this.
        const ::mp_limb_t *l_ptr = dy._mp_d;
        piranha_assert(l_ptr != nullptr);
        // Init with sign.
        std::size_t retval = static_cast<std::size_t>(mpz_sgn(&dy));
        // Determine the number of std::size_t to extract.
        const std::size_t nbits_size_t = static_cast<std::size_t>(std::numeric_limits<std::size_t>::digits),
                          // NOTE: in case of overflow here, we will underestimate the number of bits
            // used in the representation of dy.
            // NOTE: use GMP_NUMB_BITS in case we are operating with a GMP lib built with nails support.
            // NOTE: GMP_NUMB_BITS is an int constant.
            tot_nbits = static_cast<std::size_t>(unsigned(GMP_NUMB_BITS) * size),
                          q = static_cast<std::size_t>(tot_nbits / nbits_size_t),
                          r = static_cast<std::size_t>(tot_nbits % nbits_size_t),
                          n_size_t = static_cast<std::size_t>(q + static_cast<std::size_t>(r != 0u));
        for (std::size_t i = 0u; i < n_size_t; ++i) {
            boost::hash_combine(
                retval, detail::read_uint<std::size_t, unsigned(GMP_LIMB_BITS - GMP_NUMB_BITS)>(l_ptr, size, i));
        }
        return retval;
    }
    /// Compute next prime number.
    /**
     * Compute the next prime number after \p this. The method uses the GMP function <tt>mpz_nextprime()</tt>.
     *
     * @return next prime.
     *
     * @throws std::invalid_argument if the sign of \p this is negative.
     */
    mp_integer nextprime() const
    {
        if (unlikely(sign() < 0)) {
            piranha_throw(std::invalid_argument, "cannot compute the next prime of a negative number");
        }
        mp_integer retval;
        retval.promote();
        auto v = get_mpz_view();
        ::mpz_nextprime(&retval.m_int.g_dy(), v);
        // NOTE: demote opportunity.
        return retval;
    }
    /// Check if \p this is a prime number
    /**
     * The method uses the GMP function <tt>mpz_probab_prime_p()</tt>.
     *
     * @param[in] reps number of primality tests to be run.
     *
     * @return 2 if \p this is definitely a prime, 1 if \p this is probably prime, 0 if \p this is definitely composite.
     *
     * @throws std::invalid_argument if \p reps is less than one or if \p this is negative.
     */
    int probab_prime_p(int reps = 25) const
    {
        if (unlikely(reps < 1)) {
            piranha_throw(std::invalid_argument, "invalid number of primality tests");
        }
        if (unlikely(sign() < 0)) {
            piranha_throw(std::invalid_argument, "cannot run primality tests on a negative number");
        }
        auto v = get_mpz_view();
        return ::mpz_probab_prime_p(v, reps);
    }
    /// Integer square root.
    /**
     * @return the truncated integer part of the square root of \p this.
     *
     * @throws std::invalid_argument if \p this is negative.
     */
    mp_integer sqrt() const
    {
        if (unlikely(sign() < 0)) {
            piranha_throw(std::invalid_argument, "cannot calculate square root of negative integer");
        }
        // NOTE: here in principle if this is static, we never need to go through dynamic
        // allocation as the sqrt <= this always.
        mp_integer retval(*this);
        if (retval.is_static()) {
            retval.promote();
        }
        ::mpz_sqrt(&retval.m_int.g_dy(), &retval.m_int.g_dy());
        return retval;
    }
    /// Factorial.
    /**
     * The GMP function <tt>mpz_fac_ui()</tt> will be used.
     *
     * @return the factorial of \p this.
     *
     * @throws std::invalid_argument if \p this is negative or larger than an implementation-defined value.
     */
    mp_integer factorial() const
    {
        if (*this > 100000L || sign() < 0) {
            piranha_throw(std::invalid_argument, "invalid input for factorial()");
        }
        // NOTE: demote opportunity.
        mp_integer retval;
        retval.promote();
        ::mpz_fac_ui(&retval.m_int.g_dy(), static_cast<unsigned long>(*this));
        return retval;
    }

private:
    template <typename T>
    static unsigned long check_choose_k(const T &k,
                                        typename std::enable_if<std::is_integral<T>::value>::type * = nullptr)
    {
        try {
            return boost::numeric_cast<unsigned long>(k);
        } catch (...) {
            piranha_throw(std::invalid_argument, "invalid k argument for binomial coefficient");
        }
    }
    template <typename T>
    static unsigned long check_choose_k(const T &k,
                                        typename std::enable_if<std::is_same<T, mp_integer>::value>::type * = nullptr)
    {
        try {
            return static_cast<unsigned long>(k);
        } catch (...) {
            piranha_throw(std::invalid_argument, "invalid k argument for binomial coefficient");
        }
    }

public:
    /// Binomial coefficient.
    /**
     * \note
     * This method is enabled only if \p T is an integral type or piranha::mp_integer.
     *
     * Will return \p this choose \p k using the GMP <tt>mpz_bin_ui</tt> function.
     *
     * @param[in] k bottom argument for the binomial coefficient.
     *
     * @return \p this choose \p k.
     *
     * @throws std::invalid_argument if \p k is outside an implementation-defined range.
     */
    template <typename T,
              typename std::enable_if<std::is_integral<T>::value || std::is_same<mp_integer, T>::value, int>::type = 0>
    mp_integer binomial(const T &k) const
    {
        if (k >= T(0)) {
            mp_integer retval(*this);
            if (is_static()) {
                retval.promote();
            }
            // NOTE: demote opportunity.
            ::mpz_bin_ui(&retval.m_int.g_dy(), &retval.m_int.g_dy(), check_choose_k(k));
            return retval;
        } else {
            // This is the case k < 0, handled according to:
            // http://arxiv.org/abs/1105.3689/
            if (sign() >= 0) {
                // n >= 0, k < 0.
                return mp_integer{0};
            } else {
                // n < 0, k < 0.
                if (k <= *this) {
                    return mp_integer{-1}.pow(*this - k) * (-mp_integer{k} - 1).binomial(*this - k);
                } else {
                    return mp_integer{0};
                }
            }
        }
    }
    /// Unitary check
    /**
     * @return \p true if \p this is equal to 1, \p false otherwise.
     */
    bool is_unitary() const
    {
        if (is_static()) {
            return m_int.g_st().is_unitary();
        }
        // NOTE: this is actually a macro.
        return mpz_cmp_ui(&m_int.g_dy(), 1ul) == 0;
    }
    /// Size in bits.
    /**
     * This method will return the number of bits necessary to represent the absolute value of \p this.
     * If \p this is zero, 1 will be returned.
     *
     * @return the size in bits of \p this.
     */
    std::size_t bits_size() const
    {
        if (is_static()) {
            constexpr auto limb_bits = detail::integer_union<NBits>::s_storage::limb_bits;
            static_assert(std::numeric_limits<std::size_t>::max() >= limb_bits * 2u, "Overflow error.");
            return static_cast<std::size_t>(m_int.g_st().bits_size());
        }
        // NOTE: in theory this could overflow. Not sure if it we should put any check here,
        // GMP does not care about overflows :(
        return ::mpz_sizeinbase(&m_int.g_dy(), 2);
    }
    /** @name Low-level interface
     * Low-level methods.
     */
    //@{
    /// Constructor from <tt>mpz_t</tt>.
    /**
     * The choice of storage type will depend on the value of \p z.
     *
     * @param[in] z <tt>mpz_t</tt> that will be used to initialise \p this.
     */
    explicit mp_integer(const ::mpz_t z)
    {
        // Get the number of limbs in use.
        const std::size_t size = ::mpz_size(z);
        // Nothing to do if z is zero.
        if (size == 0u) {
            return;
        }
        // Get a read-only pointer to the limbs of z.
        // NOTE: there is a specific mpz_limbs_read() function
        // in later GMP versions for this.
        const ::mp_limb_t *l_ptr = z->_mp_d;
        // Effective number of bits used per limb in static storage.
        const auto limb_bits = detail::integer_union<NBits>::s_storage::limb_bits;
        // Here we are checking roughly if we need static or dynamic
        // storage, based on the number of limbs used in z and the available
        // bits in static storage. It is a conservative check, meaning there
        // could be cases in which z fits in static but the check below fails
        // and forces dynamic storage.
        // Example: the mpz has a value of 1 and 64 bit limb, mp_integer
        // has 16 bit limb.
        // We could replace with mpz sizeinbase() but performance would be worse
        // probably. Need to invesitgate.
        if (unsigned(GMP_NUMB_BITS) > (limb_bits * 2u) / size) {
            promote();
            ::mpz_set(&m_int.g_dy(), z);
        } else {
            // Limb type in static storage.
            using limb_t = typename detail::integer_union<NBits>::s_storage::limb_t;
            // Number of total bits per limb in static storage (>= limb_bits).
            const auto total_bits = detail::integer_union<NBits>::s_storage::total_bits;
            // The total number of bits we will need to extract from z. We know we can compute this
            // because we know z fits static, and we can always represent the total number of bits
            // in static.
            const limb_t tot_nbits = static_cast<limb_t>(unsigned(GMP_NUMB_BITS) * size),
                         q = static_cast<limb_t>(tot_nbits / limb_bits), r = static_cast<limb_t>(tot_nbits % limb_bits),
                         n_limbs = static_cast<limb_t>(q + static_cast<limb_t>(r != 0u));
            piranha_assert(n_limbs <= 2u && n_limbs > 0u);
            // NOTE: if here the number of static limbs used will be only 1, the second
            // limb has already been zeroed out by the intial construction.
            for (std::size_t i = 0u; i < n_limbs; ++i) {
                m_int.g_st().m_limbs[i]
                    = detail::read_uint<limb_t, unsigned(GMP_LIMB_BITS - GMP_NUMB_BITS), total_bits - limb_bits>(
                        l_ptr, size, i);
            }
            // Calculate the number of limbs.
            m_int.g_st()._mp_size = m_int.g_st().calculate_n_limbs();
            // Negate if necessary.
            if (mpz_sgn(z) == -1) {
                m_int.g_st().negate();
            }
        }
    }
    /// Exact division.
    /**
     * This static method will set \p out to the quotient of \p n1 and \p n2. \p n2 must divide
     * \p n1 exactly, otherwise the behaviour will be undefined.
     *
     * @param[out] out the output value.
     * @param[in] n1 the numerator.
     * @param[in] n2 the denominator.
     *
     * @throws piranha::zero_division_error if \p n2 is zero.
     */
    static void _divexact(mp_integer &out, const mp_integer &n1, const mp_integer &n2)
    {
        if (unlikely(math::is_zero(n2))) {
            piranha_throw(zero_division_error, "division by zero");
        }
        piranha_assert(math::is_zero(n1 % n2));
        bool s0 = out.is_static(), s1 = n1.is_static(), s2 = n2.is_static();
        if (s1 && s2) {
            if (!s0) {
                // NOTE: this is safe, as out is not static while n1 and n2 are,
                // and thus out cannot overlap with n1 or n2.
                out = mp_integer{};
            }
            mp_integer r;
            // NOTE: the static division routine here does both division and remainder, we
            // need to check if there's performance to be gained by doing only the division.
            out.m_int.g_st().div(out.m_int.g_st(), r.m_int.g_st(), n1.m_int.g_st(), n2.m_int.g_st());
            return;
        }
        // out will have to be mpz in any case, promote it if needed and re-check the
        // static flags in case out coincides with n1 and/or n2.
        if (s0) {
            out.m_int.promote();
            s1 = n1.is_static();
            s2 = n2.is_static();
        }
        // NOTE: here the 0 flag means that the operand is static and needs to be promoted,
        // 1 means that it is dynamic already.
        const unsigned mask = static_cast<unsigned>(!s1) + (static_cast<unsigned>(!s2) << 1u);
        piranha_assert(mask > 0u);
        switch (mask) {
            // NOTE: case 0 here is not possible as it would mean that n1 and n2 are both static,
            // but we handled the case above.
            case 1u: {
                auto v2 = n2.m_int.g_st().get_mpz_view();
                ::mpz_divexact(&out.m_int.g_dy(), &n1.m_int.g_dy(), v2);
                break;
            }
            case 2u: {
                auto v1 = n1.m_int.g_st().get_mpz_view();
                ::mpz_divexact(&out.m_int.g_dy(), v1, &n2.m_int.g_dy());
                break;
            }
            case 3u:
                ::mpz_divexact(&out.m_int.g_dy(), &n1.m_int.g_dy(), &n2.m_int.g_dy());
        }
    }
    /// Get an non-const \p mpz_ptr to dynamic storage of \p this.
    /**
     * This method will return a pointer to the dynamic storage, mpz_struct_t. If \p this is currently stored in static
     * storage, \p this will be promoted to dynamic storage first
     *
     * Note that \p this will remain stored in dynamic storage even if after operations on \p this, value of \p this can
     * be stored in static storage.
     *
     * @return an non-const \p mpz_ptr to dynamic storage of \p this.
     */
    mpz_ptr _get_mpz_ptr()
    {
        if (is_static()) {
            promote();
        }
        return &m_int.g_dy();
    }
    //@}
private:
    detail::integer_union<NBits> m_int;
};

/// Alias for piranha::mp_integer with default bit size.
using integer = mp_integer<>;

namespace detail
{

// Temporary TMP structure to detect mp_integer types.
// Should be replaced by is_instance_of once (or if) we move
// from NBits to an integral_constant for selecting limb
// size in mp_integer.
template <typename T>
struct is_mp_integer : std::false_type {
};

template <int NBits>
struct is_mp_integer<mp_integer<NBits>> : std::true_type {
};
}

namespace math
{

/// Specialisation of the implementation of piranha::math::multiply_accumulate() for piranha::mp_integer.
/**
 * This specialisation is enabled when \p T is an instance of piranha::mp_integer.
 */
template <typename T>
struct multiply_accumulate_impl<T, T, T, typename std::enable_if<detail::is_mp_integer<T>::value>::type> {
    /// Call operator.
    /**
     * This implementation will use piranha::mp_integer::multiply_accumulate().
     *
     * @param[in,out] x target value for accumulation.
     * @param[in] y first argument.
     * @param[in] z second argument.
     */
    void operator()(T &x, const T &y, const T &z) const
    {
        x.multiply_accumulate(y, z);
    }
};

/// Specialisation of the piranha::math::negate() functor for piranha::mp_integer.
/**
 * This specialisation is enabled when \p T is an instance of piranha::mp_integer.
 */
template <typename T>
struct negate_impl<T, typename std::enable_if<detail::is_mp_integer<T>::value>::type> {
    /// Call operator.
    /**
     * Will use internally piranha::mp_integer::negate().
     *
     * @param[in,out] n piranha::mp_integer to be negated.
     */
    void operator()(T &n) const
    {
        n.negate();
    }
};

/// Specialisation of the piranha::math::is_zero() functor for piranha::mp_integer.
/**
 * This specialisation is enabled when \p T is an instance of piranha::mp_integer.
 */
template <typename T>
struct is_zero_impl<T, typename std::enable_if<detail::is_mp_integer<T>::value>::type> {
    /// Call operator.
    /**
     * Will use internally piranha::mp_integer::sign().
     *
     * @param[in] n piranha::mp_integer to be tested.
     *
     * @return \p true if \p n is zero, \p false otherwise.
     */
    bool operator()(const T &n) const
    {
        return n.sign() == 0;
    }
};

/// Specialisation of the piranha::math::is_unitary() functor for piranha::mp_integer.
/**
 * This specialisation is enabled when \p T is an instance of piranha::mp_integer.
 */
template <typename T>
struct is_unitary_impl<T, typename std::enable_if<detail::is_mp_integer<T>::value>::type> {
    /// Call operator.
    /**
     * Will use internally piranha::mp_integer::is_unitary().
     *
     * @param[in] n piranha::mp_integer to be tested.
     *
     * @return \p true if \p n is equal to 1, \p false otherwise.
     */
    bool operator()(const T &n) const
    {
        return n.is_unitary();
    }
};

/// Specialisation of the piranha::math::abs() functor for piranha::mp_integer.
/**
 * This specialisation is enabled when \p T is an instance of piranha::mp_integer.
 */
template <typename T>
struct abs_impl<T, typename std::enable_if<detail::is_mp_integer<T>::value>::type> {
    /// Call operator.
    /**
     * @param[in] n input parameter.
     *
     * @return absolute value of \p n.
     */
    T operator()(const T &n) const
    {
        return n.abs();
    }
};

/// Specialisation of the piranha::math::sin() functor for piranha::mp_integer.
/**
 * This specialisation is enabled when \p T is an instance of piranha::mp_integer.
 */
template <typename T>
struct sin_impl<T, typename std::enable_if<detail::is_mp_integer<T>::value>::type> {
    /// Call operator.
    /**
     * @param[in] n argument.
     *
     * @return sine of \p n.
     *
     * @throws std::invalid_argument if the argument is not zero.
     */
    T operator()(const T &n) const
    {
        if (is_zero(n)) {
            return T(0);
        }
        piranha_throw(std::invalid_argument, "cannot compute the sine of a non-zero integer");
    }
};

/// Specialisation of the piranha::math::cos() functor for piranha::mp_integer.
/**
 * This specialisation is enabled when \p T is an instance of piranha::mp_integer.
 */
template <typename T>
struct cos_impl<T, typename std::enable_if<detail::is_mp_integer<T>::value>::type> {
    /// Call operator.
    /**
     * @param[in] n argument.
     *
     * @return cosine of \p n.
     *
     * @throws std::invalid_argument if the argument is not zero.
     */
    T operator()(const T &n) const
    {
        if (is_zero(n)) {
            return T(1);
        }
        piranha_throw(std::invalid_argument, "cannot compute the cosine of a non-zero integer");
    }
};

/// Specialisation of the piranha::math::partial() functor for piranha::mp_integer.
/**
 * This specialisation is enabled when \p T is an instance of piranha::mp_integer.
 */
template <typename T>
struct partial_impl<T, typename std::enable_if<detail::is_mp_integer<T>::value>::type> {
    /// Call operator.
    /**
     * @return an instance of piranha::mp_integer constructed from zero.
     */
    T operator()(const T &, const std::string &) const
    {
        return T{};
    }
};

/// Factorial.
/**
 * @param[in] n factorial argument.
 *
 * @return the output of piranha::mp_integer::factorial().
 *
 * @throws unspecified any exception thrown by piranha::mp_integer::factorial().
 */
template <int NBits>
inline mp_integer<NBits> factorial(const mp_integer<NBits> &n)
{
    return n.factorial();
}

/// Default functor for the implementation of piranha::math::ipow_subs().
/**
 * This functor should be specialised via the \p std::enable_if mechanism. Default implementation will not define
 * the call operator, and will hence result in a compilation error when used.
 */
template <typename T, typename U, typename = void>
struct ipow_subs_impl {
};

/// Substitution of integral power.
/**
 * Substitute the integral power of a symbolic variable with a generic object.
 * The actual implementation of this function is in the piranha::math::ipow_subs_impl functor.
 *
 * @param[in] x quantity that will be subject to substitution.
 * @param[in] name name of the symbolic variable that will be substituted.
 * @param[in] n power of \p name that will be substituted.
 * @param[in] y object that will substitute the variable.
 *
 * @return \p x after substitution  of \p name to the power of \p n with \p y.
 *
 * @throws unspecified any exception thrown by the call operator of piranha::math::subs_impl.
 */
template <typename T, typename U>
inline auto ipow_subs(const T &x, const std::string &name, const integer &n, const U &y)
    -> decltype(ipow_subs_impl<T, U>()(x, name, n, y))
{
    return ipow_subs_impl<T, U>()(x, name, n, y);
}

/// Specialisation of the piranha::math::add3() functor for piranha::mp_integer.
/**
 * This specialisation is activated when \p T is an instance of piranha::mp_integer.
 */
template <typename T>
struct add3_impl<T, typename std::enable_if<detail::is_mp_integer<T>::value>::type> {
    /// Call operator.
    /**
     * @param[out] out the output value.
     * @param[in] a the first operand.
     * @param[in] b the second operand.
     *
     * @return the output of piranha::mp_integer::add().
     */
    auto operator()(T &out, const T &a, const T &b) const -> decltype(out.add(a, b))
    {
        return out.add(a, b);
    }
};

/// Specialisation of the piranha::math::sub3() functor for piranha::mp_integer.
/**
 * This specialisation is activated when \p T is an instance of piranha::mp_integer.
 */
template <typename T>
struct sub3_impl<T, typename std::enable_if<detail::is_mp_integer<T>::value>::type> {
    /// Call operator.
    /**
     * @param[out] out the output value.
     * @param[in] a the first operand.
     * @param[in] b the second operand.
     *
     * @return the output of piranha::mp_integer::sub().
     */
    auto operator()(T &out, const T &a, const T &b) const -> decltype(out.sub(a, b))
    {
        return out.sub(a, b);
    }
};

/// Specialisation of the piranha::math::mul3() functor for piranha::mp_integer.
/**
 * This specialisation is activated when \p T is an instance of piranha::mp_integer.
 */
template <typename T>
struct mul3_impl<T, typename std::enable_if<detail::is_mp_integer<T>::value>::type> {
    /// Call operator.
    /**
     * @param[out] out the output value.
     * @param[in] a the first operand.
     * @param[in] b the second operand.
     *
     * @return the output of piranha::mp_integer::mul().
     */
    auto operator()(T &out, const T &a, const T &b) const -> decltype(out.mul(a, b))
    {
        return out.mul(a, b);
    }
};

/// Specialisation of the piranha::math::div3() functor for piranha::mp_integer.
/**
 * This specialisation is activated when \p T is an instance of piranha::mp_integer.
 */
template <typename T>
struct div3_impl<T, typename std::enable_if<detail::is_mp_integer<T>::value>::type> {
    /// Call operator.
    /**
     * @param[out] out the output value.
     * @param[in] a the first operand.
     * @param[in] b the second operand.
     *
     * @return the output of piranha::mp_integer::div().
     */
    auto operator()(T &out, const T &a, const T &b) const -> decltype(out.div(a, b))
    {
        return out.div(a, b);
    }
};

/// Implementation of piranha::math::divexact() for piranha::mp_integer.
/**
 * This specialisation is enabled when \p T is an instance of piranha::mp_integer.
 */
template <typename T>
struct divexact_impl<T, typename std::enable_if<detail::is_mp_integer<T>::value>::type> {
    /// Call operator.
    /**
     * The call operator will first determine quotient and remainder via piranha::mp_integer::divrem().
     * If the remainder is not null, an error will be thrown.
     *
     * @param[out] out return value.
     * @param[in] a first argument.
     * @param[in] b second argument.
     *
     * @return a reference to \p out.
     *
     * @throws piranha::math::inexact_division if the division of \p a by \p b is not exact.
     * @throws unspecified any exception thrown by piranha::mp_integer::divrem().
     */
    T &operator()(T &out, const T &a, const T &b) const
    {
        T r;
        T::divrem(out, r, a, b);
        if (!is_zero(r)) {
            piranha_throw(inexact_division, );
        }
        return out;
    }
};
}

namespace detail
{

// Enabler for the GCD specialisation.
template <typename T, typename U>
using mp_integer_gcd_enabler = typename std::enable_if<(std::is_integral<T>::value && is_mp_integer<U>::value)
                                                       || (std::is_integral<U>::value && is_mp_integer<T>::value)
                                                       || (is_mp_integer<T>::value && is_mp_integer<U>::value)>::type;
}

namespace math
{

/// Implementation of piranha::math::gcd() for piranha::mp_integer.
/**
 * This specialisation is enabled when:
 * - \p T and \p U are both instances of piranha::mp_integer,
 * - \p T is an instance of piranha::mp_integer and \p U is an integral type,
 * - \p U is an instance of piranha::mp_integer and \p T is an integral type.
 *
 * The result will be calculated via piranha::mp_integer::gcd(), after any necessary type conversion.
 */
template <typename T, typename U>
struct gcd_impl<T, U, detail::mp_integer_gcd_enabler<T, U>> {
    /// Call operator, piranha::mp_integer - piranha::mp_integer overload.
    /**
     * @param[in] a first argument.
     * @param[in] b second argument.
     *
     * @return the GCD of \p a and \p b.
     */
    template <int NBits>
    mp_integer<NBits> operator()(const mp_integer<NBits> &a, const mp_integer<NBits> &b) const
    {
        mp_integer<NBits> retval;
        mp_integer<NBits>::gcd(retval, a, b);
        return retval;
    }
    /// Call operator, piranha::mp_integer - integral overload.
    /**
     * @param[in] a first argument.
     * @param[in] b second argument.
     *
     * @return the GCD of \p a and \p b.
     */
    template <int NBits, typename T1>
    mp_integer<NBits> operator()(const mp_integer<NBits> &a, const T1 &b) const
    {
        return operator()(a, mp_integer<NBits>(b));
    }
    /// Call operator, integral - piranha::mp_integer overload.
    /**
     * @param[in] a first argument.
     * @param[in] b second argument.
     *
     * @return the GCD of \p a and \p b.
     */
    template <int NBits, typename T1>
    mp_integer<NBits> operator()(const T1 &a, const mp_integer<NBits> &b) const
    {
        return operator()(b, a);
    }
};

/// Implementation of piranha::math::gcd3() for piranha::mp_integer.
/**
 * This specialisation is enabled when \p T is an instances of piranha::mp_integer.
 */
template <typename T>
struct gcd3_impl<T, typename std::enable_if<detail::is_mp_integer<T>::value>::type> {
    /// Call operator.
    /**
     * This call operator will use internally piranha::mp_integer::gcd().
     *
     * @param[out] out return value.
     * @param[in] a first argument.
     * @param[in] b second argument.
     *
     * @return a reference to \p out.
     */
    template <int NBits>
    mp_integer<NBits> &operator()(mp_integer<NBits> &out, const mp_integer<NBits> &a, const mp_integer<NBits> &b) const
    {
        mp_integer<NBits>::gcd(out, a, b);
        return out;
    }
};
}

namespace detail
{

// Enabler for the overload below.
template <typename Int>
using ipow_subs_int_enabler = typename std::enable_if<std::is_integral<Int>::value, int>::type;
}

namespace math
{

/// Substitution of integral power (convenience overload).
/**
 * \note
 * This function is enabled only if \p Int is a C++ integral type.
 *
 * This function is a convenience wrapper that will call the other piranha::math::ipow_subs() overload, with \p n
 * converted to a piranha::integer.
 *
 * @param[in] x quantity that will be subject to substitution.
 * @param[in] name name of the symbolic variable that will be substituted.
 * @param[in] n power of \p name that will be substituted.
 * @param[in] y object that will substitute the variable.
 *
 * @return \p x after substitution  of \p name to the power of \p n with \p y.
 *
 * @throws unspecified any exception thrown by the other overload of piranha::math::ipow_subs() or by the construction
 * of piranha::integer from an integral value.
 */
template <typename T, typename U, typename Int, detail::ipow_subs_int_enabler<Int> = 0>
inline auto ipow_subs(const T &x, const std::string &name, const Int &n, const U &y)
    -> decltype(ipow_subs(x, name, integer(n), y))
{
    return ipow_subs(x, name, integer(n), y);
}
}

/// Type trait to detect the presence of the piranha::math::ipow_subs function.
/**
 * The type trait will be \p true if piranha::math::ipow_subs can be successfully called on instances
 * of type \p T, with an instance of type \p U as substitution argument.
 */
template <typename T, typename U>
class has_ipow_subs : detail::sfinae_types
{
    typedef typename std::decay<T>::type Td;
    typedef typename std::decay<U>::type Ud;
    template <typename T1, typename U1>
    static auto test(const T1 &t, const U1 &u)
        -> decltype(math::ipow_subs(t, std::declval<std::string const &>(), std::declval<integer const &>(), u), void(),
                    yes());
    static no test(...);

public:
    /// Value of the type trait.
    static const bool value = std::is_same<decltype(test(std::declval<Td>(), std::declval<Ud>())), yes>::value;
};

template <typename T, typename U>
const bool has_ipow_subs<T, U>::value;

/// Type trait to detect the presence of the integral power substitution method in keys.
/**
 * This type trait will be \p true if the decay type of \p Key provides a const method <tt>ipow_subs()</tt> accepting as
 * const parameters a string,
 * an instance of piranha::integer, an instance of \p T and an instance of piranha::symbol_set. The return value of the
 * method must be an <tt>std::vector</tt>
 * of pairs in which the second type must be \p Key itself. The <tt>ipow_subs()</tt> method represents the substitution
 * of the integral power of a symbol with
 * an instance of type \p T.
 *
 * The decay type of \p Key must satisfy piranha::is_key.
 */
template <typename Key, typename T>
class key_has_ipow_subs : detail::sfinae_types
{
    typedef typename std::decay<Key>::type Keyd;
    typedef typename std::decay<T>::type Td;
    PIRANHA_TT_CHECK(is_key, Keyd);
    template <typename Key1, typename T1>
    static auto test(const Key1 &k, const T1 &t)
        -> decltype(k.ipow_subs(std::declval<const std::string &>(), std::declval<const integer &>(), t,
                                std::declval<const symbol_set &>()));
    static no test(...);
    template <typename T1>
    struct check_result_type {
        static const bool value = false;
    };
    template <typename Res>
    struct check_result_type<std::vector<std::pair<Res, Keyd>>> {
        static const bool value = true;
    };

public:
    /// Value of the type trait.
    static const bool value = check_result_type<decltype(test(std::declval<Keyd>(), std::declval<Td>()))>::value;
};

// Static init.
template <typename Key, typename T>
const bool key_has_ipow_subs<Key, T>::value;

/// Specialisation of piranha::has_exact_ring_operations for piranha::mp_integer.
/**
 * This specialisation is enabled if the decay type of \p T is an instance of piranha::mp_integer.
 */
template <typename T>
struct has_exact_ring_operations<T, typename std::enable_if<detail::is_mp_integer<
                                        typename std::decay<T>::type>::value>::type> {
    /// Value of the type trait.
    static const bool value = true;
};

template <typename T>
const bool has_exact_ring_operations<T, typename std::enable_if<detail::is_mp_integer<
                                            typename std::decay<T>::type>::value>::type>::value;

inline namespace literals
{

/// Literal for arbitrary-precision integers.
/**
 * @param[in] s literal string.
 *
 * @return a piranha::mp_integer constructed from \p s.
 *
 * @throws unspecified any exception thrown by the constructor of
 * piranha::mp_integer from string.
 */
inline integer operator"" _z(const char *s)
{
    return integer(s);
}
}
}

namespace std
{

/// Specialisation of \p std::hash for piranha::mp_integer.
template <int NBits>
struct hash<piranha::mp_integer<NBits>> {
    /// Result type.
    typedef size_t result_type;
    /// Argument type.
    typedef piranha::mp_integer<NBits> argument_type;
    /// Hash operator.
    /**
     * @param[in] n piranha::mp_integer whose hash value will be returned.
     *
     * @return <tt>n.hash()</tt>.
     *
     * @see piranha::mp_integer::hash()
     */
    result_type operator()(const argument_type &n) const
    {
        return n.hash();
    }
};
}

#endif<|MERGE_RESOLUTION|>--- conflicted
+++ resolved
@@ -249,11 +249,7 @@
     mpz_raii()
     {
         ::mpz_init(&m_mpz);
-<<<<<<< HEAD
-        piranha_assert(m_mpz._mp_alloc > 0);
-=======
         piranha_assert(m_mpz._mp_alloc >= 0);
->>>>>>> b1a8cb6d
     }
     mpz_raii(const mpz_raii &) = delete;
     mpz_raii(mpz_raii &&) = delete;
@@ -295,11 +291,7 @@
     // Check: we need to be able to address all bits in the 2 limbs using limb_t.
     static_assert(limb_bits < std::numeric_limits<limb_t>::max() / 2u, "Overflow error.");
     // NOTE: init everything otherwise zero is gonna be represented by undefined values in lo/hi.
-<<<<<<< HEAD
-    static_integer() : _mp_alloc(0), _mp_size(0), m_limbs()
-=======
     static_integer() : _mp_alloc(-1), _mp_size(0), m_limbs()
->>>>>>> b1a8cb6d
     {
     }
     template <typename T,
@@ -378,11 +370,7 @@
         fix_sign_ctor(orig_n);
     }
     template <typename Integer, typename = typename std::enable_if<std::is_integral<Integer>::value>::type>
-<<<<<<< HEAD
-    explicit static_integer(Integer n) : _mp_alloc(0), _mp_size(0), m_limbs()
-=======
     explicit static_integer(Integer n) : _mp_alloc(-1), _mp_size(0), m_limbs()
->>>>>>> b1a8cb6d
     {
         construct_from_integral(n);
     }
@@ -443,11 +431,7 @@
     }
     bool consistency_checks() const
     {
-<<<<<<< HEAD
-        return _mp_alloc == 0 && _mp_size <= 2 && _mp_size >= -2 &&
-=======
         return _mp_alloc == mpz_alloc_t(-1) && _mp_size <= 2 && _mp_size >= -2 &&
->>>>>>> b1a8cb6d
                // Excess bits must be zero for consistency.
                !(static_cast<dlimb_t>(m_limbs[0u]) >> limb_bits) && !(static_cast<dlimb_t>(m_limbs[1u]) >> limb_bits)
                && (calculate_n_limbs() == _mp_size || -calculate_n_limbs() == _mp_size);
@@ -468,22 +452,15 @@
         // Check the conversion below.
         static_assert(max_tot_nbits / unsigned(GMP_NUMB_BITS) + 1u <= std::numeric_limits<std::size_t>::max(),
                       "Overflow error.");
-<<<<<<< HEAD
-        // Number of GMP limbs to use.
-=======
         // Maximum number of GMP limbs to use. This will define the size of the static
         // storage below, m_limbs. The number of actual limbs needed to represent
         // the static integer will never be greater than this number.
->>>>>>> b1a8cb6d
         static const std::size_t max_n_gmp_limbs = static_cast<std::size_t>(
             max_tot_nbits % unsigned(GMP_NUMB_BITS) == 0u ? max_tot_nbits / unsigned(GMP_NUMB_BITS)
                                                           : max_tot_nbits / unsigned(GMP_NUMB_BITS) + 1u);
         static_assert(max_n_gmp_limbs >= 1u, "Invalid number of GMP limbs.");
-<<<<<<< HEAD
-=======
         // NOTE: this is needed when we have the variant view in the integer class: if the active view
         // is the dynamic one, we need to def construct a static view that we will never use.
->>>>>>> b1a8cb6d
         static_mpz_view() : m_mpz(), m_limbs()
         {
         }
@@ -519,11 +496,7 @@
             static_assert(max_n_gmp_limbs <= static_cast<std::make_unsigned<mpz_alloc_t>::type>(
                                                  std::numeric_limits<mpz_alloc_t>::max()),
                           "Overflow error.");
-<<<<<<< HEAD
-            // There should always be some space allocated in a proper mpz struct.
-=======
             // The allocated size of the fictitious mpz struct will be the size of the static storage.
->>>>>>> b1a8cb6d
             m_mpz._mp_alloc = static_cast<mpz_alloc_t>(max_n_gmp_limbs);
             static_assert(max_n_gmp_limbs <= static_cast<std::make_unsigned<mpz_size_t>::type>(
                                                  detail::safe_abs_sint<mpz_size_t>::value),
@@ -1111,11 +1084,7 @@
         } else {
             ::new (static_cast<void *>(&m_dy)) d_storage;
             ::mpz_init_set(&m_dy, &other.g_dy());
-<<<<<<< HEAD
-            piranha_assert(m_dy._mp_alloc > 0);
-=======
             piranha_assert(m_dy._mp_alloc >= 0);
->>>>>>> b1a8cb6d
         }
     }
     integer_union(integer_union &&other) noexcept
@@ -1153,11 +1122,7 @@
             ::new (static_cast<void *>(&m_dy)) d_storage;
             // Init + assign the mpz.
             ::mpz_init_set(&m_dy, &other.g_dy());
-<<<<<<< HEAD
-            piranha_assert(m_dy._mp_alloc > 0);
-=======
             piranha_assert(m_dy._mp_alloc >= 0);
->>>>>>> b1a8cb6d
         } else if (!s1 && s2) {
             // Destroy the dynamic this.
             destroy_dynamic();
@@ -1197,11 +1162,7 @@
     }
     bool is_static() const
     {
-<<<<<<< HEAD
-        return m_st._mp_alloc == 0;
-=======
         return m_st._mp_alloc == mpz_alloc_t(-1);
->>>>>>> b1a8cb6d
     }
     static bool fits_in_static(const mpz_struct_t &mpz)
     {
@@ -1211,11 +1172,7 @@
     void destroy_dynamic()
     {
         piranha_assert(!is_static());
-<<<<<<< HEAD
-        piranha_assert(g_dy()._mp_alloc > 0);
-=======
         piranha_assert(g_dy()._mp_alloc >= 0);
->>>>>>> b1a8cb6d
         piranha_assert(g_dy()._mp_d != nullptr);
         ::mpz_clear(&g_dy());
         m_dy.~d_storage();
@@ -1466,11 +1423,7 @@
         } catch (const std::overflow_error &) {
             // Check that everything was cleaned properly, in case the exception was triggered,
             // and continue.
-<<<<<<< HEAD
-            piranha_assert(m_int.g_st()._mp_alloc == 0);
-=======
             piranha_assert(m_int.g_st()._mp_alloc == detail::mpz_alloc_t(-1));
->>>>>>> b1a8cb6d
             piranha_assert(m_int.g_st()._mp_size == 0);
             piranha_assert(m_int.g_st().m_limbs[0u] == 0u);
             piranha_assert(m_int.g_st().m_limbs[1u] == 0u);
@@ -2541,13 +2494,6 @@
      * can also be retrieved via the <tt>get()</tt> method of the \p mpz_view class.
      * The pointee will represent a GMP integer whose value is equal to \p this.
      *
-<<<<<<< HEAD
-     * Note that the returned \p mpz_view instance can only be move-constructed (the other constructors and the
-     * assignment operators
-     * are disabled). Additionally, the returned object and the pointer might reference internal data belonging to
-     * \p this, and they can thus be used safely only during the lifetime of \p this.
-     * Any modification to \p this will also invalidate the view and the pointer.
-=======
      * It is important to keep in mind the following facts about the returned \p mpz_view object:
      * - \p mpz_view objects can only be move-constructed (the other constructors and the assignment operators
      *   are disabled);
@@ -2557,7 +2503,6 @@
      *   object (that is, if the \p mpz_view object is destroyed, any pointer previously returned by <tt>get()</tt>
      *   becomes invalid);
      * - any modification to \p this will also invalidate the view and the pointer.
->>>>>>> b1a8cb6d
      *
      * @return an \p mpz view of \p this.
      */
