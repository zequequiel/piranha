/* Copyright 2009-2016 Francesco Biscani (bluescarni@gmail.com)

This file is part of the Piranha library.

The Piranha library is free software; you can redistribute it and/or modify
it under the terms of either:

  * the GNU Lesser General Public License as published by the Free
    Software Foundation; either version 3 of the License, or (at your
    option) any later version.

or

  * the GNU General Public License as published by the Free Software
    Foundation; either version 3 of the License, or (at your option) any
    later version.

or both in parallel, as here.

The Piranha library is distributed in the hope that it will be useful, but
WITHOUT ANY WARRANTY; without even the implied warranty of MERCHANTABILITY
or FITNESS FOR A PARTICULAR PURPOSE.  See the GNU General Public License
for more details.

You should have received copies of the GNU General Public License and the
GNU Lesser General Public License along with the Piranha library.  If not,
see https://www.gnu.org/licenses/. */

#ifndef PIRANHA_TYPE_TRAITS_HPP
#define PIRANHA_TYPE_TRAITS_HPP

/** \file type_traits.hpp
 * \brief Type traits.
 *
 * This header contains general-purpose type traits classes.
 */

#include <cstdarg>
#include <cstddef>
#include <functional>
#include <iterator>
#include <limits>
#include <ostream>
#include <tuple>
#include <type_traits>
#include <utility>

#include "config.hpp"
#include "detail/sfinae_types.hpp"
#include "detail/symbol_set_fwd.hpp"
#include "print_coefficient.hpp"
#include "print_tex_coefficient.hpp"

namespace piranha
{

/// Type is non-const rvalue reference.
/**
 * This type trait defines a static const boolean \p value flag which is \p true if \p T is a non-const rvalue
 * reference.
 */
template <typename T>
struct is_nonconst_rvalue_ref {
    /// Type trait value.
    static const bool value
        = std::is_rvalue_reference<T>::value && !std::is_const<typename std::remove_reference<T>::type>::value;
};

template <typename T>
const bool is_nonconst_rvalue_ref<T>::value;

namespace detail
{

template <typename T, typename U, typename Derived>
class arith_tt_helper
{
    typedef typename std::remove_reference<T>::type Td;
    typedef typename std::remove_reference<U>::type Ud;

public:
    static const bool value
        = std::is_same<decltype(Derived::test(*(Td *)nullptr, *(Ud *)nullptr)), detail::sfinae_types::yes>::value;
};
}

/// Addable type trait.
/**
 * Will be \p true if objects of type \p T can be added to objects of type \p U using the binary addition operator.
 *
 * This type trait will strip \p T and \p U of reference qualifiers, and it will test the operator in the form
 @code
 operator+(const Td &, const Ud &)
 @endcode
 * where \p Td and \p Ud are \p T and \p U after the removal of reference qualifiers. E.g.:
 @code
 is_addable<int>::value == true;
 is_addable<int,std::string>::value == false;
 @endcode
 */
template <typename T, typename U = T>
class is_addable : detail::sfinae_types
{
    friend class detail::arith_tt_helper<T, U, is_addable<T, U>>;
    template <typename T1, typename U1>
    static auto test(const T1 &t, const U1 &u) -> decltype(t + u, void(), yes());
    static no test(...);

public:
    /// Value of the type trait.
    static const bool value = detail::arith_tt_helper<T, U, is_addable>::value;
};

template <typename T, typename U>
const bool is_addable<T, U>::value;

/// In-place addable type trait.
/**
 * Will be \p true if objects of type \p U can be added in-place to objects of type \p T.
 *
 * This type trait will strip \p T and \p U of reference qualifiers, and it will test the operator in the form
 @code
 operator+=(Td &, const Ud &)
 @endcode
 * where \p Td and \p Ud are \p T and \p U after the removal of reference qualifiers. E.g.:
 @code
 is_addable_in_place<int>::value == true;
 is_addable_in_place<int,std::string>::value == false;
 @endcode
 */
template <typename T, typename U = T>
class is_addable_in_place : detail::sfinae_types
{
    friend class detail::arith_tt_helper<T, U, is_addable_in_place<T, U>>;
    template <typename T1, typename U1>
    static auto test(T1 &t, const U1 &u) -> decltype(t += u, void(), yes());
    static no test(...);

public:
    /// Value of the type trait.
    static const bool value = detail::arith_tt_helper<T, U, is_addable_in_place>::value;
};

template <typename T, typename U>
const bool is_addable_in_place<T, U>::value;

/// Subtractable type trait.
/**
 * @see piranha::is_addable.
 */
template <typename T, typename U = T>
class is_subtractable : detail::sfinae_types
{
    friend class detail::arith_tt_helper<T, U, is_subtractable<T, U>>;
    template <typename T1, typename U1>
    static auto test(const T1 &t, const U1 &u) -> decltype(t - u, void(), yes());
    static no test(...);

public:
    /// Value of the type trait.
    static const bool value = detail::arith_tt_helper<T, U, is_subtractable>::value;
};

template <typename T, typename U>
const bool is_subtractable<T, U>::value;

/// In-place subtractable type trait.
/**
 * @see piranha::is_addable_in_place.
 */
template <typename T, typename U = T>
class is_subtractable_in_place : detail::sfinae_types
{
    friend class detail::arith_tt_helper<T, U, is_subtractable_in_place<T, U>>;
    template <typename T1, typename U1>
    static auto test(T1 &t, const U1 &u) -> decltype(t -= u, void(), yes());
    static no test(...);

public:
    /// Value of the type trait.
    static const bool value = detail::arith_tt_helper<T, U, is_subtractable_in_place>::value;
};

template <typename T, typename U>
const bool is_subtractable_in_place<T, U>::value;

/// Multipliable type trait.
/**
 * @see piranha::is_addable.
 */
template <typename T, typename U = T>
class is_multipliable : detail::sfinae_types
{
    friend class detail::arith_tt_helper<T, U, is_multipliable<T, U>>;
    template <typename T1, typename U1>
    static auto test(const T1 &t, const U1 &u) -> decltype(t * u, void(), yes());
    static no test(...);

public:
    /// Value of the type trait.
    static const bool value = detail::arith_tt_helper<T, U, is_multipliable>::value;
};

template <typename T, typename U>
const bool is_multipliable<T, U>::value;

/// In-place multipliable type trait.
/**
 * @see piranha::is_addable_in_place.
 */
template <typename T, typename U = T>
class is_multipliable_in_place : detail::sfinae_types
{
    friend class detail::arith_tt_helper<T, U, is_multipliable_in_place<T, U>>;
    template <typename T1, typename U1>
    static auto test(T1 &t, const U1 &u) -> decltype(t *= u, void(), yes());
    static no test(...);

public:
    /// Value of the type trait.
    static const bool value = detail::arith_tt_helper<T, U, is_multipliable_in_place>::value;
};

template <typename T, typename U>
const bool is_multipliable_in_place<T, U>::value;

/// Divisible type trait.
/**
 * @see piranha::is_addable.
 */
template <typename T, typename U = T>
class is_divisible : detail::sfinae_types
{
    friend class detail::arith_tt_helper<T, U, is_divisible<T, U>>;
    template <typename T1, typename U1>
    static auto test(const T1 &t, const U1 &u) -> decltype(t / u, void(), yes());
    static no test(...);

public:
    /// Value of the type trait.
    static const bool value = detail::arith_tt_helper<T, U, is_divisible>::value;
};

template <typename T, typename U>
const bool is_divisible<T, U>::value;

/// In-place divisible type trait.
/**
 * @see piranha::is_addable_in_place.
 */
template <typename T, typename U = T>
class is_divisible_in_place : detail::sfinae_types
{
    friend class detail::arith_tt_helper<T, U, is_divisible_in_place<T, U>>;
    template <typename T1, typename U1>
    static auto test(T1 &t, const U1 &u) -> decltype(t /= u, void(), yes());
    static no test(...);

public:
    /// Value of the type trait.
    static const bool value = detail::arith_tt_helper<T, U, is_divisible_in_place>::value;
};

template <typename T, typename U>
const bool is_divisible_in_place<T, U>::value;

/// Equality-comparable type trait.
/**
 * This type trait is \p true if instances if type \p T can be compared for equality and inequality to instances of
 * type \p U. The operators must be non-mutable (i.e., implemented using pass-by-value or const
 * references) and must return a type implicitly convertible to \p bool.
 */
template <typename T, typename U = T>
class is_equality_comparable : detail::sfinae_types
{
    typedef typename std::decay<T>::type Td;
    typedef typename std::decay<U>::type Ud;
    template <typename T1, typename U1>
    static auto test1(const T1 &t, const U1 &u) -> decltype(t == u);
    static no test1(...);
    template <typename T1, typename U1>
    static auto test2(const T1 &t, const U1 &u) -> decltype(t != u);
    static no test2(...);
    static const bool implementation_defined
        = std::is_convertible<decltype(test1(std::declval<Td>(), std::declval<Ud>())), bool>::value
          && std::is_convertible<decltype(test2(std::declval<Td>(), std::declval<Ud>())), bool>::value;

public:
    /// Value of the type trait.
    static const bool value = implementation_defined;
};

// Static init.
template <typename T, typename U>
const bool is_equality_comparable<T, U>::value;

/// Less-than-comparable type trait.
/**
 * This type trait is \p true if instances of type \p T can be compared to instances of
 * type \p U using the less-than operator. The operator must be non-mutable (i.e., implemented using pass-by-value or
 * const
 * references) and must return a type implicitly convertible to \p bool.
 */
template <typename T, typename U = T>
class is_less_than_comparable : detail::sfinae_types
{
    typedef typename std::decay<T>::type Td;
    typedef typename std::decay<U>::type Ud;
    template <typename T1, typename U1>
    static auto test(const T1 &t, const U1 &u) -> decltype(t < u);
    static no test(...);

public:
    /// Value of the type trait.
    static const bool value = std::is_convertible<decltype(test(std::declval<Td>(), std::declval<Ud>())), bool>::value;
};

// Static init.
template <typename T, typename U>
const bool is_less_than_comparable<T, U>::value;

/// Greater-than-comparable type trait.
/**
 * This type trait is \p true if instances of type \p T can be compared to instances of
 * type \p U using the greater-than operator. The operator must be non-mutable (i.e., implemented using pass-by-value or
 * const
 * references) and must return a type implicitly convertible to \p bool.
 */
template <typename T, typename U = T>
class is_greater_than_comparable : detail::sfinae_types
{
    typedef typename std::decay<T>::type Td;
    typedef typename std::decay<U>::type Ud;
    template <typename T1, typename U1>
    static auto test(const T1 &t, const U1 &u) -> decltype(t > u);
    static no test(...);

public:
    /// Value of the type trait.
    static const bool value = std::is_convertible<decltype(test(std::declval<Td>(), std::declval<Ud>())), bool>::value;
};

// Static init.
template <typename T, typename U>
const bool is_greater_than_comparable<T, U>::value;

/// Enable \p noexcept checks.
/**
 * This type trait, to be specialised with the <tt>std::enable_if</tt> mechanism, enables or disables
 * \p noexcept checks in the piranha::is_container_element type trait. This type trait should be used
 * only with legacy pre-C++11 classes that do not support \p noexcept: by specialising this trait to
 * \p false, the piranha::is_container_element trait will disable \p noexcept checks and it will thus be
 * possible to use \p noexcept unaware classes as container elements and series coefficients.
 */
template <typename T, typename = void>
struct enable_noexcept_checks {
    /// Default value of the type trait.
    static const bool value = true;
};

// Static init.
template <typename T, typename Enable>
const bool enable_noexcept_checks<T, Enable>::value;

/// Type trait for well-behaved container elements.
/**
 * The type trait will be true if all these conditions hold:
 *
 * - \p T is default-constructible,
 * - \p T is copy-constructible,
 * - \p T has nothrow move semantics,
 * - \p T is nothrow-destructible.
 *
 * If the piranha::enable_noexcept_checks trait is \p false for \p T, then the nothrow checks will be discarded.
 */
template <typename T>
struct is_container_element {
    // NOTE: here we do not require copy assignability as in our containers we always implement
    // copy-assign as copy-construct + move for exception safety reasons.
    /// Value of the type trait.
    static const bool value = std::is_default_constructible<T>::value && std::is_copy_constructible<T>::value
                              && (!enable_noexcept_checks<T>::value
                                  || (std::is_nothrow_destructible<T>::value
// The Intel compiler has troubles with the noexcept versions of these two type traits.
#if defined(PIRANHA_COMPILER_IS_INTEL)
                                      && std::is_move_constructible<T>::value && std::is_move_assignable<T>::value
#else
                                      && std::is_nothrow_move_constructible<T>::value
                                      && std::is_nothrow_move_assignable<T>::value
#endif
                                      ));
};

template <typename T>
const bool is_container_element<T>::value;

<<<<<<< HEAD
namespace detail
{

// Here this is quite tricky. Compiler support for variadic template template is shaky
// at best across GCC/Clang/Intel. The only one to get it completely right at this time seems
// GCC 4.9.0. The others:
// - GCC < 4.9.0 compiles this but it has problems when TT has a certain number of template arguments > 0
//   and a final variadic pack. E.g.,
//   class <typename T, typename U, typename ... Args> class TT;
//   will not be detected. See also:
//   http://stackoverflow.com/questions/18724698/variadic-template-deduction-in-variadic-template-template?noredirect=1#comment39290689_18724698
//   The workaround of spelling explicitly N arguments works ok for GCC 4.8.3 but apparently not for earlier versions
//   (still compiles,
//   specialisation is not picked up).
// - Clang behaves like GCC 4.8 *except* that the workaround won't work. Clang does not recognize the
//   spelled-out N arguments versions below as specialisations of the general case.
// - The Intel compiler won't work at all unless the workaround is activated.

// This is the base, standard-compliant version.
template <template <typename...> class TT>
struct iio_converter {
    template <typename... Args>
    iio_converter(const TT<Args...> &);
};

#if (defined(PIRANHA_COMPILER_IS_GCC) && __GNUC__ == 4 && __GNUC_MINOR__ < 9) || defined(PIRANHA_COMPILER_IS_INTEL)

template <template <typename> class TT>
struct iio_converter<TT> {
    template <typename T0>
    iio_converter(const TT<T0> &);
};

template <template <typename, typename> class TT>
struct iio_converter<TT> {
    template <typename T0, typename T1>
    iio_converter(const TT<T0, T1> &);
};

template <template <typename, typename, typename> class TT>
struct iio_converter<TT> {
    template <typename T0, typename T1, typename T2>
    iio_converter(const TT<T0, T1, T2> &);
};

template <template <typename, typename, typename, typename> class TT>
struct iio_converter<TT> {
    template <typename T0, typename T1, typename T2, typename T3>
    iio_converter(const TT<T0, T1, T2, T3> &);
};

// Let's stop at 5 arguments, add more if needed.
template <template <typename, typename, typename, typename, typename> class TT>
struct iio_converter<TT> {
    template <typename T0, typename T1, typename T2, typename T3, typename T4>
    iio_converter(const TT<T0, T1, T2, T3, T4> &);
};

#endif
}

/// Type trait for detecting instances of class templates.
/**
 * This type trait will be \p true if the decay type of \p T (or one of its base classes) is an instance
 * of the class template \p TT, \p false otherwise. E.g.,
 @code
 is_instance_of<std::vector<int>,std::vector>::value == true;
 is_instance_of<std::ostream,std::basic_ios>::value == true;
 is_instance_of<int,std::list>::value == false;
 @endcode
 */
template <class T, template <typename...> class TT>
class is_instance_of
{
    typedef typename std::decay<T>::type Td;

public:
    /// Value of the type trait.
    static const bool value = std::is_convertible<Td, detail::iio_converter<TT>>::value;
};

template <class T, template <typename...> class TT>
const bool is_instance_of<T, TT>::value;

=======
>>>>>>> b1a8cb6d
/// Type trait for classes that can be output-streamed.
/**
 * This type trait will be \p true if instances of type \p T can be directed to
 * instances of \p std::ostream via the insertion operator. The operator must have a signature
 * compatible with
 @code
 std::ostream &operator<<(std::ostream &, const T &)
 @endcode
 */
template <typename T>
class is_ostreamable : detail::sfinae_types
{
    template <typename T1>
    static auto test(std::ostream &s, const T1 &t) -> decltype(s << t);
    static no test(...);

public:
    /// Value of the type trait.
    static const bool value
        = std::is_same<decltype(test(*(std::ostream *)nullptr, std::declval<T>())), std::ostream &>::value;
};

template <typename T>
const bool is_ostreamable<T>::value;

namespace detail
{

template <typename T>
class is_hashable_impl : detail::sfinae_types
{
    typedef typename std::decay<T>::type Td;
    template <typename T1>
    static auto test(const T1 &t) -> decltype(std::declval<const std::hash<T1> &>()(t));
    static no test(...);

public:
    static const bool value = std::is_same<decltype(test(std::declval<Td>())), std::size_t>::value;
};
}

/// Hashable type trait.
/**
 * This type trait will be \p true if the decay type of \p T is hashable, \p false otherwise.
 *
 * A type \p T is hashable when supplied with a specialisation of \p std::hash which:
 * - has a call operator complying to the interface specified by the C++ standard,
 * - satisfies piranha::is_container_element.
 *
 * Note that depending on the implementation of the default \p std::hash class, using this type trait with
 * a type which does not provide a specialisation for \p std::hash could result in a compilation error
 * (e.g., if the unspecialised \p std::hash includes a \p false \p static_assert).
 */
// NOTE: when we remove the is_container_element check we might need to make sure that std::hash is def ctible,
// depending on how we use it. Check.
template <typename T, typename = void>
class is_hashable
{
public:
    /// Value of the type trait.
    static const bool value = false;
};

template <typename T>
class is_hashable<T, typename std::enable_if<detail::is_hashable_impl<T>::value>::type>
{
    typedef typename std::decay<T>::type Td;
    typedef std::hash<Td> hasher;

public:
    static const bool value = is_container_element<hasher>::value;
};

template <typename T, typename Enable>
const bool is_hashable<T, Enable>::value;

template <typename T>
const bool is_hashable<T, typename std::enable_if<detail::is_hashable_impl<T>::value>::type>::value;

namespace detail
{

template <typename, typename, typename = void>
struct is_function_object_impl {
    template <typename... Args>
    struct tt {
        static const bool value = false;
    };
};

template <typename T, typename ReturnType>
struct is_function_object_impl<T, ReturnType, typename std::enable_if<std::is_class<T>::value>::type> {
    template <typename... Args>
    struct tt : detail::sfinae_types {
        template <typename U>
        static auto test(U &f) -> decltype(f(std::declval<Args>()...));
        static no test(...);
        static const bool value = std::is_same<decltype(test(*(T *)nullptr)), ReturnType>::value;
    };
};
}

/// Function object type trait.
/**
 * This type trait will be true if \p T is a function object returning \p ReturnType and taking
 * \p Args as arguments. That is, the type trait will be \p true if the following conditions are met:
 * - \p T is a class,
 * - \p T is equipped with a call operator returning \p ReturnType and taking \p Args as arguments.
 *
 * \p T can be const qualified (in which case the call operator must be also const in order for the type trait to be
 * satisfied).
 */
template <typename T, typename ReturnType, typename... Args>
class is_function_object
{
public:
    /// Value of the type trait.
    static const bool value = detail::is_function_object_impl<T, ReturnType>::template tt<Args...>::value;
};

template <typename T, typename ReturnType, typename... Args>
const bool is_function_object<T, ReturnType, Args...>::value;

/// Type trait to detect hash function objects.
/**
 * \p T is a hash function object for \p U if the following requirements are met:
 * - \p T is a function object with const call operator accepting as input const \p U and returning \p std::size_t,
 * - \p T satisfies piranha::is_container_element.
 *
 * The decay type of \p U is considered in this type trait.
 */
template <typename T, typename U, typename = void>
class is_hash_function_object
{
public:
    /// Value of the type trait.
    static const bool value = false;
};

template <typename T, typename U>
class is_hash_function_object<T, U, typename std::enable_if<is_function_object<
                                        typename std::add_const<T>::type, std::size_t,
                                        typename std::decay<U>::type const &>::value>::type>
{
    typedef typename std::decay<U>::type Ud;

public:
    static const bool value = is_container_element<T>::value;
};

template <typename T, typename U, typename Enable>
const bool is_hash_function_object<T, U, Enable>::value;

template <typename T, typename U>
const bool is_hash_function_object<T, U, typename std::enable_if<is_function_object<
                                             typename std::add_const<T>::type, std::size_t,
                                             typename std::decay<U>::type const &>::value>::type>::value;

/// Type trait to detect equality function objects.
/**
 * \p T is an equality function object for \p U if the following requirements are met:
 * - \p T is a function object with const call operator accepting as input two const \p U and returning \p bool,
 * - \p T satisfies piranha::is_container_element.
 *
 * The decay type of \p U is considered in this type trait.
 */
template <typename T, typename U, typename = void>
class is_equality_function_object
{
public:
    /// Value of the type trait.
    static const bool value = false;
};

template <typename T, typename U>
class is_equality_function_object<T, U,
                                  typename std::enable_if<is_function_object<
                                      typename std::add_const<T>::type, bool, typename std::decay<U>::type const &,
                                      typename std::decay<U>::type const &>::value>::type>
{
public:
    static const bool value = is_container_element<T>::value;
};

template <typename T, typename U, typename Enable>
const bool is_equality_function_object<T, U, Enable>::value;

template <typename T, typename U>
const bool
    is_equality_function_object<T, U, typename std::enable_if<is_function_object<
                                          typename std::add_const<T>::type, bool, typename std::decay<U>::type const &,
                                          typename std::decay<U>::type const &>::value>::type>::value;
}

/// Macro to test if class has type definition.
/**
 * This macro will declare a template struct parametrized over one type \p T and called <tt>has_typedef_type_name</tt>,
 * whose static const bool member \p value will be \p true if \p T contains a \p typedef called \p type_name, false
 * otherwise.
 *
 * For instance:
 * \code
 * PIRANHA_DECLARE_HAS_TYPEDEF(foo_type);
 * struct foo
 * {
 * 	typedef int foo_type;
 * };
 * struct bar {};
 * \endcode
 * \p has_typedef_foo_type<foo>::value will be true and \p has_typedef_foo_type<bar>::value will be false.
 *
 * The decay type of the template argument is considered by the class defined by the macro.
 */
#define PIRANHA_DECLARE_HAS_TYPEDEF(type_name)                                                                         \
    template <typename PIRANHA_DECLARE_HAS_TYPEDEF_ARGUMENT>                                                           \
    class has_typedef_##type_name : piranha::detail::sfinae_types                                                      \
    {                                                                                                                  \
        using Td_ = typename std::decay<PIRANHA_DECLARE_HAS_TYPEDEF_ARGUMENT>::type;                                   \
        template <typename T_>                                                                                         \
        static auto test(const T_ *) -> decltype(std::declval<typename T_::type_name>(), void(), yes());               \
        static no test(...);                                                                                           \
                                                                                                                       \
    public:                                                                                                            \
        static const bool value = std::is_same<yes, decltype(test((Td_ *)nullptr))>::value;                            \
    }

/// Macro for static type trait checks.
/**
 * This macro will check via a \p static_assert that the template type trait \p tt provides a \p true \p value.
 * The variadic arguments are interpreted as the template arguments of \p tt.
 */
#define PIRANHA_TT_CHECK(tt, ...)                                                                                      \
    static_assert(tt<__VA_ARGS__>::value, "type trait check failure -> " #tt "<" #__VA_ARGS__ ">")

namespace piranha
{

namespace detail
{

template <typename T, typename... Args>
struct min_int_impl {
    using next = typename min_int_impl<Args...>::type;
    static_assert((std::is_unsigned<T>::value && std::is_unsigned<next>::value && std::is_integral<next>::value)
                      || (std::is_signed<T>::value && std::is_signed<next>::value && std::is_integral<next>::value),
                  "The type trait's arguments must all be (un)signed integers.");
    using type = typename std::conditional<(std::numeric_limits<T>::max() < std::numeric_limits<next>::max()
                                            && (std::is_unsigned<T>::value
                                                || std::numeric_limits<T>::min() > std::numeric_limits<next>::min())),
                                           T, next>::type;
};

template <typename T>
struct min_int_impl<T> {
    static_assert(std::is_integral<T>::value, "The type trait's arguments must all be (un)signed integers.");
    using type = T;
};

template <typename T, typename... Args>
struct max_int_impl {
    using next = typename max_int_impl<Args...>::type;
    static_assert((std::is_unsigned<T>::value && std::is_unsigned<next>::value && std::is_integral<next>::value)
                      || (std::is_signed<T>::value && std::is_signed<next>::value && std::is_integral<next>::value),
                  "The type trait's arguments must all be (un)signed integers.");
    using type = typename std::conditional<(std::numeric_limits<T>::max() > std::numeric_limits<next>::max()
                                            && (std::is_unsigned<T>::value
                                                || std::numeric_limits<T>::min() < std::numeric_limits<next>::min())),
                                           T, next>::type;
};

template <typename T>
struct max_int_impl<T> {
    static_assert(std::is_integral<T>::value, "The type trait's arguments must all be (un)signed integers.");
    using type = T;
};
}

/// Detect narrowest integer type
/**
 * This type alias requires \p T and \p Args (if any) to be all signed or unsigned integer types.
 * It will be defined as the input type with the narrowest numerical range.
 */
template <typename T, typename... Args>
using min_int = typename detail::min_int_impl<T, Args...>::type;

/// Detect widest integer type
/**
 * This type alias requires \p T and \p Args (if any) to be all signed or unsigned integer types.
 * It will be defined as the input type with the widest numerical range.
 */
template <typename T, typename... Args>
using max_int = typename detail::max_int_impl<T, Args...>::type;

namespace detail
{

#if !defined(PIRANHA_DOXYGEN_INVOKED)

// Detect the availability of std::iterator_traits on type It, plus a couple more requisites from the
// iterator concept.
// NOTE: this needs also the is_swappable type trait, but this seems to be difficult to implement in C++11. Mostly
// because
// it seems that:
// - we cannot detect a specialised std::swap (so if it is not specialised, it will pick the default implementation
//   which could fail in the implementation without giving hints in the prototype),
// - it's tricky to fulfill the requirement that swap has to be called unqualified (cannot use 'using std::swap' within
// a decltype()
//   SFINAE, might be doable with automatic return type deduction for regular functions in C++14?).
template <typename It>
struct has_iterator_traits {
    using it_tags = std::tuple<std::input_iterator_tag, std::output_iterator_tag, std::forward_iterator_tag,
                               std::bidirectional_iterator_tag, std::random_access_iterator_tag>;
    PIRANHA_DECLARE_HAS_TYPEDEF(difference_type);
    PIRANHA_DECLARE_HAS_TYPEDEF(value_type);
    PIRANHA_DECLARE_HAS_TYPEDEF(pointer);
    PIRANHA_DECLARE_HAS_TYPEDEF(reference);
    PIRANHA_DECLARE_HAS_TYPEDEF(iterator_category);
    using i_traits = std::iterator_traits<It>;
    static const bool value = has_typedef_reference<i_traits>::value && has_typedef_value_type<i_traits>::value
                              && has_typedef_pointer<i_traits>::value && has_typedef_difference_type<i_traits>::value
                              && has_typedef_iterator_category<i_traits>::value && std::is_copy_constructible<It>::value
                              && std::is_copy_assignable<It>::value && std::is_destructible<It>::value;
};

template <typename It>
const bool has_iterator_traits<It>::value;

// TMP to check if a type is convertible to a type in the tuple.
template <typename T, typename Tuple, std::size_t I = 0u, typename Enable = void>
struct convertible_type_in_tuple {
    static_assert(I < std::numeric_limits<std::size_t>::max(), "Overflow error.");
    static const bool value = std::is_convertible<T, typename std::tuple_element<I, Tuple>::type>::value
                              || convertible_type_in_tuple<T, Tuple, I + 1u>::value;
};

template <typename T, typename Tuple, std::size_t I>
struct convertible_type_in_tuple<T, Tuple, I, typename std::enable_if<I == std::tuple_size<Tuple>::value>::type> {
    static const bool value = false;
};

template <typename T, typename = void>
struct is_iterator_impl {
    static const bool value = false;
};

// NOTE: here the correct condition is the commented one, as opposed to the first one appearing. However, it seems like
// there are inconsistencies between the commented condition and the definition of many output iterators in the standard
// library:
//
// http://stackoverflow.com/questions/23567244/apparent-inconsistency-in-iterator-requirements
//
// Until this is clarified, it is probably better to keep this workaround.
template <typename T>
struct is_iterator_impl<T,
                        typename std::
                            enable_if</*std::is_same<typename
                                         std::iterator_traits<T>::reference,decltype(*std::declval<T &>())>::value &&*/
                                      // That is the one that would need to be replaced with the one above. Just check
                                      // that operator*() is defined.
                                      std::is_same<decltype(*std::declval<T &>()),
                                                   decltype(*std::declval<T &>())>::value
                                      && std::is_same<decltype(++std::declval<T &>()), T &>::value
                                      && has_iterator_traits<T>::value &&
                                      // NOTE: here we used to have type_in_tuple, but it turns out Boost.iterator
                                      // defines its own set of tags derived from the standard
                                      // ones. Hence, check that the category can be converted to one of the standard
                                      // categories. This should not change anything for std iterators,
                                      // and just enable support for Boost ones.
                                      convertible_type_in_tuple<typename std::iterator_traits<T>::iterator_category,
                                                                typename has_iterator_traits<T>::it_tags>::value>::
                                type> {
    static const bool value = true;
};

#endif
}

/// Iterator type trait.
/**
 * This type trait will be \p true if the decay type of \p T satisfies the compile-time requirements of an iterator (as
 * defined by the C++ standard),
 * \p false otherwise.
 */
template <typename T>
struct is_iterator {
    /// Value of the type trait.
    static const bool value = detail::is_iterator_impl<typename std::decay<T>::type>::value;
};

template <typename T>
const bool is_iterator<T>::value;

namespace detail
{

#if !defined(PIRANHA_DOXYGEN_INVOKED)

template <typename T, typename = void>
struct is_input_iterator_impl {
    static const bool value = false;
};

template <typename T, typename = void>
struct arrow_operator_type {
};

template <typename T>
struct arrow_operator_type<T, typename std::enable_if<std::is_pointer<T>::value>::type> {
    using type = T;
};

template <typename T>
struct arrow_operator_type<T, typename std::enable_if<std::is_same<
                                  typename arrow_operator_type<decltype(std::declval<T &>().operator->())>::type,
                                  typename arrow_operator_type<decltype(
                                      std::declval<T &>().operator->())>::type>::value>::type> {
    using type = typename arrow_operator_type<decltype(std::declval<T &>().operator->())>::type;
};

template <typename T>
struct is_input_iterator_impl<T,
                              typename std::
                                  enable_if<is_iterator_impl<T>::value && is_equality_comparable<T>::value
                                            && std::is_convertible<decltype(*std::declval<T &>()),
                                                                   typename std::iterator_traits<T>::value_type>::value
                                            && std::is_same<decltype(++std::declval<T &>()), T &>::value
                                            && std::is_same<decltype((void)std::declval<T &>()++),
                                                            decltype((void)std::declval<T &>()++)>::value
                                            && std::is_convertible<decltype(*std::declval<T &>()++),
                                                                   typename std::iterator_traits<T>::value_type>::value
                                            &&
                                            // NOTE: here we know that the arrow op has to return a pointer, if
                                            // implemented correctly, and that the syntax
                                            // it->m must be equivalent to (*it).m. This means that, barring differences
                                            // in reference qualifications,
                                            // it-> and *it must return the same thing.
                                            std::is_same<
                                                typename std::remove_reference<decltype(
                                                    *std::declval<typename arrow_operator_type<T>::type>())>::type,
                                                typename std::remove_reference<decltype(
                                                    *std::declval<T &>())>::type>::value
                                            &&
                                            // NOTE: here the usage of is_convertible guarantees we catch both iterators
                                            // higher in the type hierarchy and
                                            // the Boost versions of standard iterators as well.
                                            std::is_convertible<typename std::iterator_traits<T>::iterator_category,
                                                                std::input_iterator_tag>::value>::type> {
    static const bool value = true;
};

#endif
}

/// Input iterator type trait.
/**
 * This type trait will be \p true if the decay type of \p T satisfies the compile-time requirements of an input
 * iterator (as defined by the C++ standard),
 * \p false otherwise.
 */
template <typename T>
struct is_input_iterator {
    /// Value of the type trait.
    static const bool value = detail::is_input_iterator_impl<typename std::decay<T>::type>::value;
};

template <typename T>
const bool is_input_iterator<T>::value;

namespace detail
{

template <typename T, typename = void>
struct is_forward_iterator_impl {
    static const bool value = false;
};

template <typename T>
struct is_forward_iterator_impl<T,
                                typename std::
                                    enable_if<is_input_iterator_impl<T>::value
                                              && std::is_default_constructible<T>::value
                                              && (std::is_same<typename std::iterator_traits<T>::value_type &,
                                                               typename std::iterator_traits<T>::reference>::value
                                                  || std::is_same<typename std::iterator_traits<T>::value_type const &,
                                                                  typename std::iterator_traits<T>::reference>::value)
                                              && std::is_convertible<decltype(std::declval<T &>()++), const T &>::value
                                              && std::is_same<decltype(*std::declval<T &>()++),
                                                              typename std::iterator_traits<T>::reference>::value
                                              && std::is_convertible<
                                                     typename std::iterator_traits<T>::iterator_category,
                                                     std::forward_iterator_tag>::value>::type> {
    static const bool value = true;
};
}

/// Forward iterator type trait.
/**
 * This type trait will be \p true if the decay type of \p T satisfies the compile-time requirements of a forward
 * iterator (as defined by the C++ standard),
 * \p false otherwise.
 */
template <typename T>
struct is_forward_iterator {
    /// Value of the type trait.
    static const bool value = detail::is_forward_iterator_impl<typename std::decay<T>::type>::value;
};

template <typename T>
const bool is_forward_iterator<T>::value;

namespace detail
{

#if !defined(PIRANHA_DOXYGEN_INVOKED)
template <typename T>
constexpr T safe_abs_sint_impl(T cur_p = T(1), T cur_n = T(-1))
{
    return (cur_p > std::numeric_limits<T>::max() / T(2) || cur_n < std::numeric_limits<T>::min() / T(2))
               ? cur_p
               : safe_abs_sint_impl(static_cast<T>(cur_p * 2), static_cast<T>(cur_n * 2));
}

// Determine, for the signed integer T, a value n, power of 2, such that it is safe to take -n.
template <typename T>
struct safe_abs_sint {
    static_assert(std::is_integral<T>::value && std::is_signed<T>::value, "T must be a signed integral type.");
    static const T value = safe_abs_sint_impl<T>();
};

template <typename T>
const T safe_abs_sint<T>::value;
#endif

// A simple true type-trait that can be used inside enable_if with T a decltype() expression
// subject to SFINAE. It is similar to the proposed void_t type (in C++14, maybe?).
template <typename T>
struct true_tt {
    static const bool value = true;
};

template <typename T>
const bool true_tt<T>::value;
}

/// Detect the availability of <tt>std::begin()</tt> and <tt>std::end()</tt>.
/**
 * This type trait will be \p true if all the following conditions are fulfilled:
 *
 * - <tt>std::begin()</tt> and <tt>std::end()</tt> can be called on instances of \p T, yielding the type \p It,
 * - \p It is an input iterator.
 *
 * Any reference qualification in \p T is ignored by this type trait.
 */
template <typename T>
class has_begin_end : detail::sfinae_types
{
    using Td = typename std::remove_reference<T>::type;
    template <typename T1>
    static auto test1(T1 &t) -> decltype(std::begin(t));
    static no test1(...);
    template <typename T1>
    static auto test2(T1 &t) -> decltype(std::end(t));
    static no test2(...);

public:
    /// Value of the type trait.
    static const bool value
        = is_input_iterator<decltype(test1(std::declval<Td &>()))>::value
          && is_input_iterator<decltype(test2(std::declval<Td &>()))>::value
          && std::is_same<decltype(test1(std::declval<Td &>())), decltype(test2(std::declval<Td &>()))>::value;
};

template <typename T>
const bool has_begin_end<T>::value;

/// Left-shift type trait.
/**
 * Will be \p true if objects of type \p T can be left-shifted by objects of type \p U.
 *
 * This type trait will strip \p T and \p U of reference qualifiers, and it will test the operator in the form
 @code
 operator<<(const Td &, const Ud &)
 @endcode
 * where \p Td and \p Ud are \p T and \p U after the removal of reference qualifiers. E.g.:
 @code
 has_left_shift<int>::value == true;
 has_left_shift<int,std::string>::value == false;
 @endcode
 */
template <typename T, typename U = T>
class has_left_shift : detail::sfinae_types
{
    friend class detail::arith_tt_helper<T, U, has_left_shift<T, U>>;
    template <typename T1, typename U1>
    static auto test(const T1 &t, const U1 &u) -> decltype(t << u, void(), yes());
    static no test(...);

public:
    /// Value of the type trait.
    static const bool value = detail::arith_tt_helper<T, U, has_left_shift>::value;
};

template <typename T, typename U>
const bool has_left_shift<T, U>::value;

/// Right-shift type trait.
/**
 * Will be \p true if objects of type \p T can be right-shifted by objects of type \p U.
 *
 * This type trait will strip \p T and \p U of reference qualifiers, and it will test the operator in the form
 @code
 operator>>(const Td &, const Ud &)
 @endcode
 * where \p Td and \p Ud are \p T and \p U after the removal of reference qualifiers. E.g.:
 @code
 has_right_shift<int>::value == true;
 has_right_shift<int,std::string>::value == false;
 @endcode
 */
template <typename T, typename U = T>
class has_right_shift : detail::sfinae_types
{
    friend class detail::arith_tt_helper<T, U, has_right_shift<T, U>>;
    template <typename T1, typename U1>
    static auto test(const T1 &t, const U1 &u) -> decltype(t >> u, void(), yes());
    static no test(...);

public:
    /// Value of the type trait.
    static const bool value = detail::arith_tt_helper<T, U, has_right_shift>::value;
};

template <typename T, typename U>
const bool has_right_shift<T, U>::value;

/// In-place left-shift type trait.
/**
 * Will be \p true if objects of type \p T can be left-shifted in-place by objects of type \p U.
 *
 * This type trait will strip \p T and \p U of reference qualifiers, and it will test the operator in the form
 @code
 operator<<=(Td &, const Ud &)
 @endcode
 * where \p Td and \p Ud are \p T and \p U after the removal of reference qualifiers. E.g.:
 @code
 has_left_shift_in_place<int>::value == true;
 has_left_shift_in_place<int,std::string>::value == false;
 @endcode
 */
template <typename T, typename U = T>
class has_left_shift_in_place : detail::sfinae_types
{
    friend class detail::arith_tt_helper<T, U, has_left_shift_in_place<T, U>>;
    template <typename T1, typename U1>
    static auto test(T1 &t, const U1 &u) -> decltype(t <<= u, void(), yes());
    static no test(...);

public:
    /// Value of the type trait.
    static const bool value = detail::arith_tt_helper<T, U, has_left_shift_in_place>::value;
};

template <typename T, typename U>
const bool has_left_shift_in_place<T, U>::value;

/// In-place right-shift type trait.
/**
 * Will be \p true if objects of type \p T can be right-shifted in-place by objects of type \p U.
 *
 * This type trait will strip \p T and \p U of reference qualifiers, and it will test the operator in the form
 @code
 operator<<=(Td &, const Ud &)
 @endcode
 * where \p Td and \p Ud are \p T and \p U after the removal of reference qualifiers. E.g.:
 @code
 has_right_shift_in_place<int>::value == true;
 has_right_shift_in_place<int,std::string>::value == false;
 @endcode
 */
template <typename T, typename U = T>
class has_right_shift_in_place : detail::sfinae_types
{
    friend class detail::arith_tt_helper<T, U, has_right_shift_in_place<T, U>>;
    template <typename T1, typename U1>
    static auto test(T1 &t, const U1 &u) -> decltype(t >>= u, void(), yes());
    static no test(...);

public:
    /// Value of the type trait.
    static const bool value = detail::arith_tt_helper<T, U, has_right_shift_in_place>::value;
};

template <typename T, typename U>
const bool has_right_shift_in_place<T, U>::value;

/// Detect if type has exact ring operations.
/**
 * This type trait should be specialised to \p true if the decay type of \p T supports exact
 * addition, subtraction and multiplication.
 */
template <typename T, typename = void>
struct has_exact_ring_operations {
    /// Value of the type trait.
    /**
     * The default implementation will set the value to \p false.
     */
    static const bool value = false;
};

template <typename T, typename Enable>
const bool has_exact_ring_operations<T, Enable>::value;

/// Detect if type can be returned from a function.
template <typename T>
struct is_returnable {
    /// Value of the type trait.
    /**
     * The type trait will be true if \p T is destructible and copy or move
     * constructible.
     */
    static const bool value = std::is_destructible<T>::value
                              && (std::is_copy_constructible<T>::value || std::is_move_constructible<T>::value);
};

template <typename T>
const bool is_returnable<T>::value;

/// Detect types that can be used as mapped values in associative containers.
/**
 * This type trait is intended to detect whether \p T supports typical operations that can be performed
 * on the mapped values in associative containers.
 * Specifically, this trait will be \p true if all the following conditions hold:
 * - \p T is default constructible,
 * - \p T is copy constructible and assignable,
 * - \p T is move constructible and assignable,
 * - \p T is destructible.
 *
 * Otherwise, the value of this trait will be \p false.
 */
template <typename T>
struct is_mappable {
private:
    static const bool implementation_defined
        = std::is_default_constructible<T>::value && std::is_destructible<T>::value
          && std::is_copy_constructible<T>::value && std::is_copy_assignable<T>::value
          && std::is_move_constructible<T>::value && std::is_move_assignable<T>::value;

public:
    /// Value of the type trait.
    static const bool value = implementation_defined;
};

template <typename T>
const bool is_mappable<T>::value;
}

#endif<|MERGE_RESOLUTION|>--- conflicted
+++ resolved
@@ -394,93 +394,6 @@
 template <typename T>
 const bool is_container_element<T>::value;
 
-<<<<<<< HEAD
-namespace detail
-{
-
-// Here this is quite tricky. Compiler support for variadic template template is shaky
-// at best across GCC/Clang/Intel. The only one to get it completely right at this time seems
-// GCC 4.9.0. The others:
-// - GCC < 4.9.0 compiles this but it has problems when TT has a certain number of template arguments > 0
-//   and a final variadic pack. E.g.,
-//   class <typename T, typename U, typename ... Args> class TT;
-//   will not be detected. See also:
-//   http://stackoverflow.com/questions/18724698/variadic-template-deduction-in-variadic-template-template?noredirect=1#comment39290689_18724698
-//   The workaround of spelling explicitly N arguments works ok for GCC 4.8.3 but apparently not for earlier versions
-//   (still compiles,
-//   specialisation is not picked up).
-// - Clang behaves like GCC 4.8 *except* that the workaround won't work. Clang does not recognize the
-//   spelled-out N arguments versions below as specialisations of the general case.
-// - The Intel compiler won't work at all unless the workaround is activated.
-
-// This is the base, standard-compliant version.
-template <template <typename...> class TT>
-struct iio_converter {
-    template <typename... Args>
-    iio_converter(const TT<Args...> &);
-};
-
-#if (defined(PIRANHA_COMPILER_IS_GCC) && __GNUC__ == 4 && __GNUC_MINOR__ < 9) || defined(PIRANHA_COMPILER_IS_INTEL)
-
-template <template <typename> class TT>
-struct iio_converter<TT> {
-    template <typename T0>
-    iio_converter(const TT<T0> &);
-};
-
-template <template <typename, typename> class TT>
-struct iio_converter<TT> {
-    template <typename T0, typename T1>
-    iio_converter(const TT<T0, T1> &);
-};
-
-template <template <typename, typename, typename> class TT>
-struct iio_converter<TT> {
-    template <typename T0, typename T1, typename T2>
-    iio_converter(const TT<T0, T1, T2> &);
-};
-
-template <template <typename, typename, typename, typename> class TT>
-struct iio_converter<TT> {
-    template <typename T0, typename T1, typename T2, typename T3>
-    iio_converter(const TT<T0, T1, T2, T3> &);
-};
-
-// Let's stop at 5 arguments, add more if needed.
-template <template <typename, typename, typename, typename, typename> class TT>
-struct iio_converter<TT> {
-    template <typename T0, typename T1, typename T2, typename T3, typename T4>
-    iio_converter(const TT<T0, T1, T2, T3, T4> &);
-};
-
-#endif
-}
-
-/// Type trait for detecting instances of class templates.
-/**
- * This type trait will be \p true if the decay type of \p T (or one of its base classes) is an instance
- * of the class template \p TT, \p false otherwise. E.g.,
- @code
- is_instance_of<std::vector<int>,std::vector>::value == true;
- is_instance_of<std::ostream,std::basic_ios>::value == true;
- is_instance_of<int,std::list>::value == false;
- @endcode
- */
-template <class T, template <typename...> class TT>
-class is_instance_of
-{
-    typedef typename std::decay<T>::type Td;
-
-public:
-    /// Value of the type trait.
-    static const bool value = std::is_convertible<Td, detail::iio_converter<TT>>::value;
-};
-
-template <class T, template <typename...> class TT>
-const bool is_instance_of<T, TT>::value;
-
-=======
->>>>>>> b1a8cb6d
 /// Type trait for classes that can be output-streamed.
 /**
  * This type trait will be \p true if instances of type \p T can be directed to
